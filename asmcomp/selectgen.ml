(**************************************************************************)
(*                                                                        *)
(*                                 OCaml                                  *)
(*                                                                        *)
(*             Xavier Leroy, projet Cristal, INRIA Rocquencourt           *)
(*                                                                        *)
(*   Copyright 1996 Institut National de Recherche en Informatique et     *)
(*     en Automatique.                                                    *)
(*                                                                        *)
(*   All rights reserved.  This file is distributed under the terms of    *)
(*   the GNU Lesser General Public License version 2.1, with the          *)
(*   special exception on linking described in the file LICENSE.          *)
(*                                                                        *)
(**************************************************************************)

(* Selection of pseudo-instructions, assignment of pseudo-registers,
   sequentialization. *)

open Cmm
open Reg
open Mach

module Int = Numbers.Int
module V = Backend_var
module VP = Backend_var.With_provenance

type environment =
  { vars : (Reg.t array
            * Backend_var.Provenance.t option
            * Asttypes.mutable_flag) V.Map.t;
    static_exceptions : Reg.t array list Int.Map.t;
    (** Which registers must be populated when jumping to the given
        handler. *)
  }

let env_add ?(mut=Asttypes.Immutable) var regs env =
  let provenance = VP.provenance var in
  let var = VP.var var in
  { env with vars = V.Map.add var (regs, provenance, mut) env.vars }

let env_add_static_exception id v env =
  { env with static_exceptions = Int.Map.add id v env.static_exceptions }

let env_find id env =
  let regs, _provenance, _mut = V.Map.find id env.vars in
  regs

let env_find_mut id env =
  let regs, _provenance, mut = V.Map.find id env.vars in
  begin match mut with
  | Asttypes.Mutable -> ()
  | Asttypes.Immutable ->
    Misc.fatal_error "Selectgen.env_find_mut: not mutable"
  end;
  regs

let env_find_static_exception id env =
  Int.Map.find id env.static_exceptions

let env_empty = {
  vars = V.Map.empty;
  static_exceptions = Int.Map.empty;
}

(* Infer the type of the result of an operation *)

let oper_result_type = function
    Capply ty -> ty
  | Cextcall(_s, ty_res, _ty_args, _alloc) -> ty_res
  | Cload (c, _) ->
      begin match c with
      | Word_val -> typ_val
      | Single | Double -> typ_float
      | _ -> typ_int
      end
  | Calloc -> typ_val
  | Cstore (_c, _) -> typ_void
  | Caddi | Csubi | Cmuli | Cmulhi | Cdivi | Cmodi |
    Cand | Cor | Cxor | Clsl | Clsr | Casr |
    Ccmpi _ | Ccmpa _ | Ccmpf _ -> typ_int
  | Caddv -> typ_val
  | Cadda -> typ_addr
  | Cnegf | Cabsf | Caddf | Csubf | Cmulf | Cdivf -> typ_float
  | Cfloatofint -> typ_float
  | Cintoffloat -> typ_int
  | Craise _ -> typ_void
  | Ccheckbound -> typ_void
  | Cprobe _ -> typ_void
  | Cprobe_is_enabled _ -> typ_int
  | Copaque -> typ_val

(* Infer the size in bytes of the result of an expression whose evaluation
   may be deferred (cf. [emit_parts]). *)

let size_component = function
  | Val | Addr -> Arch.size_addr
  | Int -> Arch.size_int
  | Float -> Arch.size_float

let size_machtype mty =
  let size = ref 0 in
  for i = 0 to Array.length mty - 1 do
    size := !size + size_component mty.(i)
  done;
  !size

let size_expr (env:environment) exp =
  let rec size localenv = function
      Cconst_int _ | Cconst_natint _ -> Arch.size_int
    | Cconst_symbol _ ->
        Arch.size_addr
    | Cconst_float _ -> Arch.size_float
    | Cvar id ->
        begin try
          V.Map.find id localenv
        with Not_found ->
        try
          let regs = env_find id env in
          size_machtype (Array.map (fun r -> r.typ) regs)
        with Not_found ->
          Misc.fatal_error("Selection.size_expr: unbound var " ^
                           V.unique_name id)
        end
    | Ctuple el ->
        List.fold_right (fun e sz -> size localenv e + sz) el 0
    | Cop(op, _, _) ->
        size_machtype(oper_result_type op)
    | Clet(id, arg, body) ->
        size (V.Map.add (VP.var id) (size localenv arg) localenv) body
    | Csequence(_e1, e2) ->
        size localenv e2
    | _ ->
        Misc.fatal_error "Selection.size_expr"
  in size V.Map.empty exp

(* Swap the two arguments of an integer comparison *)

let swap_intcomp = function
    Isigned cmp -> Isigned(swap_integer_comparison cmp)
  | Iunsigned cmp -> Iunsigned(swap_integer_comparison cmp)

(* Naming of registers *)

let all_regs_anonymous rv =
  try
    for i = 0 to Array.length rv - 1 do
      if not (Reg.anonymous rv.(i)) then raise Exit
    done;
    true
  with Exit ->
    false

let name_regs id rv =
  let id = VP.var id in
  if Array.length rv = 1 then
    rv.(0).raw_name <- Raw_name.create_from_var id
  else
    for i = 0 to Array.length rv - 1 do
      rv.(i).raw_name <- Raw_name.create_from_var id;
      rv.(i).part <- Some i
    done

(* "Join" two instruction sequences, making sure they return their results
   in the same registers. *)

let join env opt_r1 seq1 opt_r2 seq2 =
  match (opt_r1, opt_r2) with
    (None, _) -> opt_r2
  | (_, None) -> opt_r1
  | (Some r1, Some r2) ->
      let l1 = Array.length r1 in
      assert (l1 = Array.length r2);
      let r = Array.make l1 Reg.dummy in
      for i = 0 to l1-1 do
        if Reg.anonymous r1.(i)
          && Cmm.ge_component r1.(i).typ r2.(i).typ
        then begin
          r.(i) <- r1.(i);
          seq2#insert_move env r2.(i) r1.(i)
        end else if Reg.anonymous r2.(i)
          && Cmm.ge_component r2.(i).typ r1.(i).typ
        then begin
          r.(i) <- r2.(i);
          seq1#insert_move env r1.(i) r2.(i)
        end else begin
          let typ = Cmm.lub_component r1.(i).typ r2.(i).typ in
          r.(i) <- Reg.create typ;
          seq1#insert_move env r1.(i) r.(i);
          seq2#insert_move env r2.(i) r.(i)
        end
      done;
      Some r

(* Same, for N branches *)

let join_array env rs =
  let some_res = ref None in
  for i = 0 to Array.length rs - 1 do
    let (r, _) = rs.(i) in
    match r with
    | None -> ()
    | Some r ->
      match !some_res with
      | None -> some_res := Some (r, Array.map (fun r -> r.typ) r)
      | Some (r', types) ->
        let types =
          Array.map2 (fun r typ -> Cmm.lub_component r.typ typ) r types
        in
        some_res := Some (r', types)
  done;
  match !some_res with
    None -> None
  | Some (template, types) ->
      let size_res = Array.length template in
      let res = Array.make size_res Reg.dummy in
      for i = 0 to size_res - 1 do
        res.(i) <- Reg.create types.(i)
      done;
      for i = 0 to Array.length rs - 1 do
        let (r, s) = rs.(i) in
        match r with
          None -> ()
        | Some r -> s#insert_moves env r res
      done;
      Some res

(* Name of function being compiled *)
let current_function_name = ref ""

module Effect = struct
  type t =
    | None
    | Raise
    | Arbitrary

  let join t1 t2 =
    match t1, t2 with
    | None, t2 -> t2
    | t1, None -> t1
    | Raise, Raise -> Raise
    | Arbitrary, _ | _, Arbitrary -> Arbitrary

  let pure = function
    | None -> true
    | Raise | Arbitrary -> false
end

module Coeffect = struct
  type t =
    | None
    | Read_mutable
    | Arbitrary

  let join t1 t2 =
    match t1, t2 with
    | None, t2 -> t2
    | t1, None -> t1
    | Read_mutable, Read_mutable -> Read_mutable
    | Arbitrary, _ | _, Arbitrary -> Arbitrary

  let copure = function
    | None -> true
    | Read_mutable | Arbitrary -> false
end

module Effect_and_coeffect : sig
  type t

  val none : t
  val arbitrary : t

  val effect : t -> Effect.t
  val coeffect : t -> Coeffect.t

  val pure_and_copure : t -> bool

  val effect_only : Effect.t -> t
  val coeffect_only : Coeffect.t -> t

  val join : t -> t -> t
  val join_list_map : 'a list -> ('a -> t) -> t
end = struct
  type t = Effect.t * Coeffect.t

  let none = Effect.None, Coeffect.None
  let arbitrary = Effect.Arbitrary, Coeffect.Arbitrary

  let effect (e, _ce) = e
  let coeffect (_e, ce) = ce

  let pure_and_copure (e, ce) = Effect.pure e && Coeffect.copure ce

  let effect_only e = e, Coeffect.None
  let coeffect_only ce = Effect.None, ce

  let join (e1, ce1) (e2, ce2) =
    Effect.join e1 e2, Coeffect.join ce1 ce2

  let join_list_map xs f =
    match xs with
    | [] -> none
    | x::xs -> List.fold_left (fun acc x -> join acc (f x)) (f x) xs
end

(* The default instruction selection class *)

class virtual selector_generic = object (self)

(* A syntactic criterion used in addition to judgements about (co)effects as
   to whether the evaluation of a given expression may be deferred by
   [emit_parts].  This criterion is a property of the instruction selection
   algorithm in this file rather than a property of the Cmm language.
*)
method is_simple_expr = function
    Cconst_int _ -> true
  | Cconst_natint _ -> true
  | Cconst_float _ -> true
  | Cconst_symbol _ -> true
  | Cvar _ -> true
  | Ctuple el -> List.for_all self#is_simple_expr el
  | Clet(_id, arg, body) | Clet_mut(_id, _, arg, body) ->
    self#is_simple_expr arg && self#is_simple_expr body
  | Cphantom_let(_var, _defining_expr, body) -> self#is_simple_expr body
  | Csequence(e1, e2) -> self#is_simple_expr e1 && self#is_simple_expr e2
  | Cop(op, args, _) ->
      begin match op with
        (* The following may have side effects *)
<<<<<<< HEAD
      | Capply _ | Cextcall _ | Calloc | Cstore _ | Craise _ | Cprobe _
      | Cprobe_is_enabled _ | Copaque -> false
=======
      | Capply _ | Cextcall _ | Calloc | Cstore _
      | Craise _ | Ccheckbound
      | Cprobe _ | Cprobe_is_enabled _ -> false
>>>>>>> 89149400
        (* The remaining operations are simple if their args are *)
      | Cload _ | Caddi | Csubi | Cmuli | Cmulhi | Cdivi | Cmodi | Cand | Cor
      | Cxor | Clsl | Clsr | Casr | Ccmpi _ | Caddv | Cadda | Ccmpa _ | Cnegf
      | Cabsf | Caddf | Csubf | Cmulf | Cdivf | Cfloatofint | Cintoffloat
      | Ccmpf _ -> List.for_all self#is_simple_expr args
      end
  | Cassign _ | Cifthenelse _ | Cswitch _ | Ccatch _ | Cexit _
  | Ctrywith _ -> false

(* Analyses the effects and coeffects of an expression.  This is used across
   a whole list of expressions with a view to determining which expressions
   may have their evaluation deferred.  The result of this function, modulo
   target-specific judgements if the [effects_of] method is overridden, is a
   property of the Cmm language rather than anything particular about the
   instruction selection algorithm in this file.

   In the case of e.g. an OCaml function call, the arguments whose evaluation
   cannot be deferred (cf. [emit_parts], below) are computed in right-to-left
   order first with their results going into temporaries, then the block is
   allocated, then the remaining arguments are evaluated before being
   combined with the temporaries. *)
method effects_of exp =
  let module EC = Effect_and_coeffect in
  match exp with
  | Cconst_int _ | Cconst_natint _ | Cconst_float _ | Cconst_symbol _
  | Cvar _ -> EC.none
  | Ctuple el -> EC.join_list_map el self#effects_of
  | Clet (_id, arg, body) | Clet_mut (_id, _, arg, body) ->
    EC.join (self#effects_of arg) (self#effects_of body)
  | Cphantom_let (_var, _defining_expr, body) -> self#effects_of body
  | Csequence (e1, e2) ->
    EC.join (self#effects_of e1) (self#effects_of e2)
  | Cifthenelse (cond, _ifso_dbg, ifso, _ifnot_dbg, ifnot, _dbg) ->
    EC.join (self#effects_of cond)
      (EC.join (self#effects_of ifso) (self#effects_of ifnot))
  | Cop (op, args, _) ->
    let from_op =
      match op with
      | Capply _ | Cextcall _ | Cprobe _ | Copaque -> EC.arbitrary
      | Calloc -> EC.none
      | Cstore _ -> EC.effect_only Effect.Arbitrary
      | Craise _ | Ccheckbound -> EC.effect_only Effect.Raise
      | Cload (_, Asttypes.Immutable) -> EC.none
      | Cload (_, Asttypes.Mutable) -> EC.coeffect_only Coeffect.Read_mutable
      | Cprobe_is_enabled _ -> EC.coeffect_only Coeffect.Arbitrary
      | Caddi | Csubi | Cmuli | Cmulhi | Cdivi | Cmodi | Cand | Cor | Cxor
      | Clsl | Clsr | Casr | Ccmpi _ | Caddv | Cadda | Ccmpa _ | Cnegf | Cabsf
      | Caddf | Csubf | Cmulf | Cdivf | Cfloatofint | Cintoffloat | Ccmpf _ ->
        EC.none
    in
    EC.join from_op (EC.join_list_map args self#effects_of)
  | Cassign _ | Cswitch _ | Ccatch _ | Cexit _ | Ctrywith _ ->
    EC.arbitrary

(* Says whether an integer constant is a suitable immediate argument for
   the given integer operation *)

method is_immediate op n =
  match op with
  | Ilsl | Ilsr | Iasr -> n >= 0 && n < Arch.size_int * 8
  | _ -> false

(* Says whether an integer constant is a suitable immediate argument for
   the given integer test *)

method virtual is_immediate_test : integer_comparison -> int -> bool

(* Selection of addressing modes *)

method virtual select_addressing :
  Cmm.memory_chunk -> Cmm.expression -> Arch.addressing_mode * Cmm.expression

(* Default instruction selection for stores (of words) *)

method select_store is_assign addr arg =
  (Istore(Word_val, addr, is_assign), arg)

(* call marking methods, documented in selectgen.mli *)
val contains_calls = ref false

method mark_call =
  contains_calls := true

method mark_tailcall = ()

method mark_c_tailcall = ()

method mark_instr = function
  | Iop (Icall_ind | Icall_imm _ | Iextcall _ | Iprobe _) ->
      self#mark_call
  | Iop (Itailcall_ind | Itailcall_imm _) ->
      self#mark_tailcall
  | Iop (Ialloc _) ->
      self#mark_call (* caml_alloc*, caml_garbage_collection *)
  | Iop (Iintop(Icheckbound) | Iintop_imm(Icheckbound, _)) ->
      self#mark_c_tailcall (* caml_ml_array_bound_error *)
  | Iraise raise_kind ->
    begin match raise_kind with
      | Lambda.Raise_notrace -> ()
      | Lambda.Raise_regular
      | Lambda.Raise_reraise ->
          (* PR#6239 *)
          (* caml_stash_backtrace; we #mark_call rather than
             #mark_c_tailcall to get a good stack backtrace *)
          self#mark_call
    end
  | Itrywith _ ->
    self#mark_call
  | _ -> ()

(* Default instruction selection for operators *)

method select_operation op args _dbg =
  match (op, args) with
  | (Capply _, Cconst_symbol (func, _dbg) :: rem) ->
    (Icall_imm { func; }, rem)
  | (Capply _, _) ->
    (Icall_ind, args)
  | (Cextcall(func, ty_res, ty_args, alloc), _) ->
    Iextcall { func; ty_res; ty_args; alloc; }, args
  | (Cload (chunk, _mut), [arg]) ->
      let (addr, eloc) = self#select_addressing chunk arg in
      (Iload(chunk, addr), [eloc])
  | (Cstore (chunk, init), [arg1; arg2]) ->
      let (addr, eloc) = self#select_addressing chunk arg1 in
      let is_assign =
        match init with
        | Lambda.Root_initialization -> false
        | Lambda.Heap_initialization -> false
        | Lambda.Assignment -> true
      in
      if chunk = Word_int || chunk = Word_val then begin
        let (op, newarg2) = self#select_store is_assign addr arg2 in
        (op, [newarg2; eloc])
      end else begin
        (Istore(chunk, addr, is_assign), [arg2; eloc])
        (* Inversion addr/datum in Istore *)
      end
  | (Calloc, _) -> (Ialloc {bytes = 0; dbginfo = []}), args
  | (Caddi, _) -> self#select_arith_comm Iadd args
  | (Csubi, _) -> self#select_arith Isub args
  | (Cmuli, _) -> self#select_arith_comm Imul args
  | (Cmulhi, _) -> self#select_arith_comm Imulh args
  | (Cdivi, _) -> (Iintop Idiv, args)
  | (Cmodi, _) -> (Iintop Imod, args)
  | (Cand, _) -> self#select_arith_comm Iand args
  | (Cor, _) -> self#select_arith_comm Ior args
  | (Cxor, _) -> self#select_arith_comm Ixor args
  | (Clsl, _) -> self#select_arith Ilsl args
  | (Clsr, _) -> self#select_arith Ilsr args
  | (Casr, _) -> self#select_arith Iasr args
  | (Ccmpi comp, _) -> self#select_arith_comp (Isigned comp) args
  | (Caddv, _) -> self#select_arith_comm Iadd args
  | (Cadda, _) -> self#select_arith_comm Iadd args
  | (Ccmpa comp, _) -> self#select_arith_comp (Iunsigned comp) args
  | (Cnegf, _) -> (Inegf, args)
  | (Cabsf, _) -> (Iabsf, args)
  | (Caddf, _) -> (Iaddf, args)
  | (Csubf, _) -> (Isubf, args)
  | (Cmulf, _) -> (Imulf, args)
  | (Cdivf, _) -> (Idivf, args)
  | (Cfloatofint, _) -> (Ifloatofint, args)
  | (Cintoffloat, _) -> (Iintoffloat, args)
  | (Ccheckbound, _) ->
    self#select_arith Icheckbound args
  | (Cprobe { name; handler_code_sym; }, _) ->
    Iprobe { name; handler_code_sym; }, args
  | (Cprobe_is_enabled {name}, _) -> Iprobe_is_enabled {name}, []
  | _ -> Misc.fatal_error "Selection.select_oper"

method private select_arith_comm op = function
  | [arg; Cconst_int (n, _)] when self#is_immediate op n ->
      (Iintop_imm(op, n), [arg])
  | [Cconst_int (n, _); arg] when self#is_immediate op n ->
      (Iintop_imm(op, n), [arg])
  | args ->
      (Iintop op, args)

method private select_arith op = function
  | [arg; Cconst_int (n, _)] when self#is_immediate op n ->
      (Iintop_imm(op, n), [arg])
  | args ->
      (Iintop op, args)

method private select_arith_comp cmp = function
  | [arg; Cconst_int (n, _)] when self#is_immediate (Icomp cmp) n ->
      (Iintop_imm(Icomp cmp, n), [arg])
  | [Cconst_int (n, _); arg]
    when self#is_immediate (Icomp(swap_intcomp cmp)) n ->
      (Iintop_imm(Icomp(swap_intcomp cmp), n), [arg])
  | args ->
      (Iintop(Icomp cmp), args)

(* Instruction selection for conditionals *)

method select_condition = function
  | Cop(Ccmpi cmp, [arg1; Cconst_int (n, _)], _)
    when self#is_immediate_test (Isigned cmp) n ->
      (Iinttest_imm(Isigned cmp, n), arg1)
  | Cop(Ccmpi cmp, [Cconst_int (n, _); arg2], _)
    when self#is_immediate_test (Isigned (swap_integer_comparison cmp)) n ->
      (Iinttest_imm(Isigned(swap_integer_comparison cmp), n), arg2)
  | Cop(Ccmpi cmp, args, _) ->
      (Iinttest(Isigned cmp), Ctuple args)
  | Cop(Ccmpa cmp, [arg1; Cconst_int (n, _)], _)
    when self#is_immediate_test (Iunsigned cmp) n ->
      (Iinttest_imm(Iunsigned cmp, n), arg1)
  | Cop(Ccmpa cmp, [Cconst_int (n, _); arg2], _)
    when self#is_immediate_test (Iunsigned (swap_integer_comparison cmp)) n ->
      (Iinttest_imm(Iunsigned(swap_integer_comparison cmp), n), arg2)
  | Cop(Ccmpa cmp, args, _) ->
      (Iinttest(Iunsigned cmp), Ctuple args)
  | Cop(Ccmpf cmp, args, _) ->
      (Ifloattest cmp, Ctuple args)
  | Cop(Cand, [arg; Cconst_int (1, _)], _) ->
      (Ioddtest, arg)
  | arg ->
      (Itruetest, arg)

(* Return an array of fresh registers of the given type.
   Normally implemented as Reg.createv, but some
   ports (e.g. Arm) can override this definition to store float values
   in pairs of integer registers. *)

method regs_for tys = Reg.createv tys

(* Buffering of instruction sequences *)

val mutable instr_seq = dummy_instr

method insert_debug _env desc dbg arg res =
  instr_seq <- instr_cons_debug desc arg res dbg instr_seq

method insert _env desc arg res =
  instr_seq <- instr_cons desc arg res instr_seq

method extract =
  let rec extract res i =
    if i == dummy_instr
    then res
    else extract {i with next = res} i.next in
  extract (end_instr ()) instr_seq

(* Insert a sequence of moves from one pseudoreg set to another. *)

method insert_move env src dst =
  if src.stamp <> dst.stamp then
    self#insert env (Iop Imove) [|src|] [|dst|]

method insert_moves env src dst =
  for i = 0 to min (Array.length src) (Array.length dst) - 1 do
    self#insert_move env src.(i) dst.(i)
  done

(* Insert moves and stack offsets for function arguments and results *)

method insert_move_args env arg loc stacksize =
  if stacksize <> 0 then begin
    self#insert env (Iop(Istackoffset stacksize)) [||] [||]
  end;
  self#insert_moves env arg loc

method insert_move_results env loc res stacksize =
  if stacksize <> 0 then begin
    self#insert env (Iop(Istackoffset(-stacksize))) [||] [||]
  end;
  self#insert_moves env loc res

(* Add an Iop opcode. Can be overridden by processor description
   to insert moves before and after the operation, i.e. for two-address
   instructions, or instructions using dedicated registers. *)

method insert_op_debug env op dbg rs rd =
  self#insert_debug env (Iop op) dbg rs rd;
  rd

method insert_op env op rs rd =
  self#insert_op_debug env op Debuginfo.none rs rd

(* Add the instructions for the given expression
   at the end of the self sequence *)

method emit_expr (env:environment) exp =
  match exp with
    Cconst_int (n, _dbg) ->
      let r = self#regs_for typ_int in
      Some(self#insert_op env (Iconst_int(Nativeint.of_int n)) [||] r)
  | Cconst_natint (n, _dbg) ->
      let r = self#regs_for typ_int in
      Some(self#insert_op env (Iconst_int n) [||] r)
  | Cconst_float (n, _dbg) ->
      let r = self#regs_for typ_float in
      Some(self#insert_op env (Iconst_float (Int64.bits_of_float n)) [||] r)
  | Cconst_symbol (n, _dbg) ->
      (* Cconst_symbol _ evaluates to a statically-allocated address, so its
         value fits in a typ_int register and is never changed by the GC.

         Some Cconst_symbols point to statically-allocated blocks, some of
         which may point to heap values. However, any such blocks will be
         registered in the compilation unit's global roots structure, so
         adding this register to the frame table would be redundant *)
      let r = self#regs_for typ_int in
      Some(self#insert_op env (Iconst_symbol n) [||] r)
  | Cvar v ->
      begin try
        Some(env_find v env)
      with Not_found ->
        Misc.fatal_error("Selection.emit_expr: unbound var " ^ V.unique_name v)
      end
  | Clet(v, e1, e2) ->
      begin match self#emit_expr env e1 with
        None -> None
      | Some r1 -> self#emit_expr (self#bind_let env v r1) e2
      end
  | Clet_mut(v, k, e1, e2) ->
      begin match self#emit_expr env e1 with
        None -> None
      | Some r1 -> self#emit_expr (self#bind_let_mut env v k r1) e2
      end
  | Cphantom_let (_var, _defining_expr, body) ->
      self#emit_expr env body
  | Cassign(v, e1) ->
      let rv =
        try
          env_find_mut v env
        with Not_found ->
          Misc.fatal_error ("Selection.emit_expr: unbound var " ^ V.name v) in
      begin match self#emit_expr env e1 with
        None -> None
      | Some r1 ->
          self#insert_moves env r1 rv; Some [||]
      end
  | Ctuple [] ->
      Some [||]
  | Ctuple exp_list ->
      begin match self#emit_parts_list env exp_list with
        None -> None
      | Some(simple_list, ext_env) ->
          Some(self#emit_tuple ext_env simple_list)
      end
  | Cop(Craise k, [arg], dbg) ->
      begin match self#emit_expr env arg with
        None -> None
      | Some r1 ->
          let rd = [|Proc.loc_exn_bucket|] in
          self#insert env (Iop Imove) r1 rd;
          self#insert_debug env  (Iraise k) dbg rd [||];
          None
      end
  | Cop(Ccmpf _, _, dbg) ->
      self#emit_expr env
        (Cifthenelse (exp,
          dbg, Cconst_int (1, dbg),
          dbg, Cconst_int (0, dbg),
          dbg))
  | Cop(Copaque, args, dbg) ->
      begin match self#emit_parts_list env args with
        None -> None
      | Some (simple_args, env) ->
         let rs = self#emit_tuple env simple_args in
         Some (self#insert_op_debug env Iopaque dbg rs rs)
      end
  | Cop(op, args, dbg) ->
      begin match self#emit_parts_list env args with
        None -> None
      | Some(simple_args, env) ->
          let ty = oper_result_type op in
          let (new_op, new_args) = self#select_operation op simple_args dbg in
          match new_op with
            Icall_ind ->
              let r1 = self#emit_tuple env new_args in
              let rarg = Array.sub r1 1 (Array.length r1 - 1) in
              let rd = self#regs_for ty in
              let (loc_arg, stack_ofs) = Proc.loc_arguments (Reg.typv rarg) in
              let loc_res = Proc.loc_results (Reg.typv rd) in
              self#insert_move_args env rarg loc_arg stack_ofs;
              self#insert_debug env (Iop new_op) dbg
                          (Array.append [|r1.(0)|] loc_arg) loc_res;
              self#insert_move_results env loc_res rd stack_ofs;
              Some rd
          | Icall_imm _ ->
              let r1 = self#emit_tuple env new_args in
              let rd = self#regs_for ty in
              let (loc_arg, stack_ofs) = Proc.loc_arguments (Reg.typv r1) in
              let loc_res = Proc.loc_results (Reg.typv rd) in
              self#insert_move_args env r1 loc_arg stack_ofs;
              self#insert_debug env (Iop new_op) dbg loc_arg loc_res;
              self#insert_move_results env loc_res rd stack_ofs;
              Some rd
          | Iextcall { ty_args; _} ->
              let (loc_arg, stack_ofs) =
                self#emit_extcall_args env ty_args new_args in
              let rd = self#regs_for ty in
              let loc_res =
                self#insert_op_debug env new_op dbg
                  loc_arg (Proc.loc_external_results (Reg.typv rd)) in
              self#insert_move_results env loc_res rd stack_ofs;
              Some rd
          | Ialloc { bytes = _; } ->
              let rd = self#regs_for typ_val in
              let bytes = size_expr env (Ctuple new_args) in
              assert (bytes mod Arch.size_addr = 0);
              let alloc_words = bytes / Arch.size_addr in
              let op =
                Ialloc { bytes; dbginfo = [{alloc_words; alloc_dbg = dbg}] }
              in
              self#insert_debug env (Iop op) dbg [||] rd;
              self#emit_stores env new_args rd;
              Some rd
          | op ->
              let r1 = self#emit_tuple env new_args in
              let rd = self#regs_for ty in
              Some (self#insert_op_debug env op dbg r1 rd)
      end
  | Csequence(e1, e2) ->
      begin match self#emit_expr env e1 with
        None -> None
      | Some _ -> self#emit_expr env e2
      end
  | Cifthenelse(econd, _ifso_dbg, eif, _ifnot_dbg, eelse, _dbg) ->
      let (cond, earg) = self#select_condition econd in
      begin match self#emit_expr env earg with
        None -> None
      | Some rarg ->
          let (rif, sif) = self#emit_sequence env eif in
          let (relse, selse) = self#emit_sequence env eelse in
          let r = join env rif sif relse selse in
          self#insert env (Iifthenelse(cond, sif#extract, selse#extract))
                      rarg [||];
          r
      end
  | Cswitch(esel, index, ecases, _dbg) ->
      begin match self#emit_expr env esel with
        None -> None
      | Some rsel ->
          let rscases =
            Array.map (fun (case, _dbg) -> self#emit_sequence env case) ecases
          in
          let r = join_array env rscases in
          self#insert env (Iswitch(index,
                                   Array.map (fun (_, s) -> s#extract) rscases))
                      rsel [||];
          r
      end
  | Ccatch(_, [], e1) ->
      self#emit_expr env e1
  | Ccatch(rec_flag, handlers, body) ->
      let handlers =
        List.map (fun (nfail, ids, e2, dbg) ->
            let rs =
              List.map
                (fun (id, typ) ->
                  let r = self#regs_for typ in name_regs id r; r)
                ids in
            (nfail, ids, rs, e2, dbg))
          handlers
      in
      let env =
        (* Since the handlers may be recursive, and called from the body,
           the same environment is used for translating both the handlers and
           the body. *)
        List.fold_left (fun env (nfail, _ids, rs, _e2, _dbg) ->
            env_add_static_exception nfail rs env)
          env handlers
      in
      let (r_body, s_body) = self#emit_sequence env body in
      let translate_one_handler (nfail, ids, rs, e2, _dbg) =
        assert(List.length ids = List.length rs);
        let new_env =
          List.fold_left (fun env ((id, _typ), r) -> env_add id r env)
            env (List.combine ids rs)
        in
        let (r, s) = self#emit_sequence new_env e2 in
        (nfail, (r, s))
      in
      let l = List.map translate_one_handler handlers in
      let a = Array.of_list ((r_body, s_body) :: List.map snd l) in
      let r = join_array env a in
      let aux (nfail, (_r, s)) = (nfail, s#extract) in
      self#insert env (Icatch (rec_flag, List.map aux l, s_body#extract))
        [||] [||];
      r
  | Cexit (nfail,args) ->
      begin match self#emit_parts_list env args with
        None -> None
      | Some (simple_list, ext_env) ->
          let src = self#emit_tuple ext_env simple_list in
          let dest_args =
            try env_find_static_exception nfail env
            with Not_found ->
              Misc.fatal_error ("Selection.emit_expr: unbound label "^
                                Stdlib.Int.to_string nfail)
          in
          (* Intermediate registers to handle cases where some
             registers from src are present in dest *)
          let tmp_regs = Reg.createv_like src in
          (* Ccatch registers must not contain out of heap pointers *)
          Array.iter (fun reg -> assert(reg.typ <> Addr)) src;
          self#insert_moves env src tmp_regs ;
          self#insert_moves env tmp_regs (Array.concat dest_args) ;
          self#insert env (Iexit nfail) [||] [||];
          None
      end
  | Ctrywith(e1, v, e2, _dbg) ->
      let (r1, s1) = self#emit_sequence env e1 in
      let rv = self#regs_for typ_val in
      let (r2, s2) = self#emit_sequence (env_add v rv env) e2 in
      let r = join env r1 s1 r2 s2 in
      self#insert env
        (Itrywith(s1#extract,
                  instr_cons (Iop Imove) [|Proc.loc_exn_bucket|] rv
                             (s2#extract)))
        [||] [||];
      r

method private emit_sequence (env:environment) exp =
  let s = {< instr_seq = dummy_instr >} in
  let r = s#emit_expr env exp in
  (r, s)

method private bind_let (env:environment) v r1 =
  if all_regs_anonymous r1 then begin
    name_regs v r1;
    env_add v r1 env
  end else begin
    let rv = Reg.createv_like r1 in
    name_regs v rv;
    self#insert_moves env r1 rv;
    env_add v rv env
  end

method private bind_let_mut (env:environment) v k r1 =
  let rv = self#regs_for k in
  name_regs v rv;
  self#insert_moves env r1 rv;
  env_add ~mut:Mutable v rv env

(* The following two functions, [emit_parts] and [emit_parts_list], force
   right-to-left evaluation order as required by the Flambda [Un_anf] pass
   (and to be consistent with the bytecode compiler). *)

method private emit_parts (env:environment) ~effects_after exp =
  let module EC = Effect_and_coeffect in
  let may_defer_evaluation =
    let ec = self#effects_of exp in
    match EC.effect ec with
    | Effect.Arbitrary | Effect.Raise ->
      (* Preserve the ordering of effectful expressions by evaluating them
         early (in the correct order) and assigning their results to
         temporaries.  We can avoid this in just one case: if we know that
         every [exp'] in the original expression list (cf. [emit_parts_list])
         to be evaluated after [exp] cannot possibly affect the result of
         [exp] or depend on the result of [exp], then [exp] may be deferred.
         (Checking purity here is not enough: we need to check copurity too
         to avoid e.g. moving mutable reads earlier than the raising of
         an exception.) *)
      EC.pure_and_copure effects_after
    | Effect.None ->
      match EC.coeffect ec with
      | Coeffect.None ->
        (* Pure expressions may be moved. *)
        true
      | Coeffect.Read_mutable -> begin
        (* Read-mutable expressions may only be deferred if evaluation of
           every [exp'] (for [exp'] as in the comment above) has no effects
           "worse" (in the sense of the ordering in [Effect.t]) than raising
           an exception. *)
        match EC.effect effects_after with
        | Effect.None | Effect.Raise -> true
        | Effect.Arbitrary -> false
      end
      | Coeffect.Arbitrary -> begin
        (* Arbitrary expressions may only be deferred if evaluation of
           every [exp'] (for [exp'] as in the comment above) has no effects. *)
        match EC.effect effects_after with
        | Effect.None -> true
        | Effect.Arbitrary | Effect.Raise -> false
      end
  in
  (* Even though some expressions may look like they can be deferred from
     the (co)effect analysis, it may be forbidden to move them. *)
  if may_defer_evaluation && self#is_simple_expr exp then
    Some (exp, env)
  else begin
    match self#emit_expr env exp with
      None -> None
    | Some r ->
        if Array.length r = 0 then
          Some (Ctuple [], env)
        else begin
          (* The normal case *)
          let id = V.create_local "bind" in
          if all_regs_anonymous r then
            (* r is an anonymous, unshared register; use it directly *)
            Some (Cvar id, env_add (VP.create id) r env)
          else begin
            (* Introduce a fresh temp to hold the result *)
            let tmp = Reg.createv_like r in
            self#insert_moves env r tmp;
            Some (Cvar id, env_add (VP.create id) tmp env)
          end
        end
  end

method private emit_parts_list (env:environment) exp_list =
  let module EC = Effect_and_coeffect in
  let exp_list_right_to_left, _effect =
    (* Annotate each expression with the (co)effects that happen after it
       when the original expression list is evaluated from right to left.
       The resulting expression list has the rightmost expression first. *)
    List.fold_left (fun (exp_list, effects_after) exp ->
        let exp_effect = self#effects_of exp in
        (exp, effects_after)::exp_list, EC.join exp_effect effects_after)
      ([], EC.none)
      exp_list
  in
  List.fold_left (fun results_and_env (exp, effects_after) ->
      match results_and_env with
      | None -> None
      | Some (result, env) ->
          match self#emit_parts env exp ~effects_after with
          | None -> None
          | Some (exp_result, env) -> Some (exp_result :: result, env))
    (Some ([], env))
    exp_list_right_to_left

method private emit_tuple_not_flattened env exp_list =
  let rec emit_list = function
    [] -> []
  | exp :: rem ->
      (* Again, force right-to-left evaluation *)
      let loc_rem = emit_list rem in
      match self#emit_expr env exp with
        None -> assert false  (* should have been caught in emit_parts *)
      | Some loc_exp -> loc_exp :: loc_rem
  in
  emit_list exp_list

method private emit_tuple env exp_list =
  Array.concat (self#emit_tuple_not_flattened env exp_list)

method emit_extcall_args env ty_args args =
  let args = self#emit_tuple_not_flattened env args in
  let ty_args =
    if ty_args = [] then List.map (fun _ -> XInt) args else ty_args in
  let locs, stack_ofs = Proc.loc_external_arguments ty_args in
  let ty_args = Array.of_list ty_args in
  if stack_ofs <> 0 then
    self#insert env (Iop(Istackoffset stack_ofs)) [||] [||];
  List.iteri
    (fun i arg ->
      self#insert_move_extcall_arg env ty_args.(i) arg locs.(i))
    args;
  Array.concat (Array.to_list locs), stack_ofs

method insert_move_extcall_arg env _ty_arg src dst =
  (* The default implementation is one or two ordinary moves.
     (Two in the case of an int64 argument on a 32-bit platform.)
     It can be overridden to use special move instructions,
     for example a "32-bit move" instruction for int32 arguments. *)
  self#insert_moves env src dst

method emit_stores env data regs_addr =
  let a =
    ref (Arch.offset_addressing Arch.identity_addressing (-Arch.size_int)) in
  List.iter
    (fun e ->
      let (op, arg) = self#select_store false !a e in
      match self#emit_expr env arg with
        None -> assert false
      | Some regs ->
          match op with
            Istore(_, _, _) ->
              for i = 0 to Array.length regs - 1 do
                let r = regs.(i) in
                let kind = if r.typ = Float then Double else Word_val in
                self#insert env
                            (Iop(Istore(kind, !a, false)))
                            (Array.append [|r|] regs_addr) [||];
                a := Arch.offset_addressing !a (size_component r.typ)
              done
          | _ ->
              self#insert env (Iop op) (Array.append regs regs_addr) [||];
              a := Arch.offset_addressing !a (size_expr env e))
    data

(* Same, but in tail position *)

method private emit_return (env:environment) exp =
  match self#emit_expr env exp with
    None -> ()
  | Some r ->
      let loc = Proc.loc_results (Reg.typv r) in
      self#insert_moves env r loc;
      self#insert env Ireturn loc [||]

method emit_tail (env:environment) exp =
  match exp with
    Clet(v, e1, e2) ->
      begin match self#emit_expr env e1 with
        None -> ()
      | Some r1 -> self#emit_tail (self#bind_let env v r1) e2
      end
  | Clet_mut (v, k, e1, e2) ->
     begin match self#emit_expr env e1 with
       None -> ()
     | Some r1 -> self#emit_tail (self#bind_let_mut env v k r1) e2
     end
  | Cphantom_let (_var, _defining_expr, body) ->
      self#emit_tail env body
  | Cop((Capply ty) as op, args, dbg) ->
      begin match self#emit_parts_list env args with
        None -> ()
      | Some(simple_args, env) ->
          let (new_op, new_args) = self#select_operation op simple_args dbg in
          match new_op with
            Icall_ind ->
              let r1 = self#emit_tuple env new_args in
              let rarg = Array.sub r1 1 (Array.length r1 - 1) in
              let (loc_arg, stack_ofs) = Proc.loc_arguments (Reg.typv rarg) in
              if stack_ofs = 0 then begin
                let call = Iop (Itailcall_ind) in
                self#insert_moves env rarg loc_arg;
                self#insert_debug env call dbg
                            (Array.append [|r1.(0)|] loc_arg) [||];
              end else begin
                let rd = self#regs_for ty in
                let loc_res = Proc.loc_results (Reg.typv rd) in
                self#insert_move_args env rarg loc_arg stack_ofs;
                self#insert_debug env (Iop new_op) dbg
                            (Array.append [|r1.(0)|] loc_arg) loc_res;
                self#insert env (Iop(Istackoffset(-stack_ofs))) [||] [||];
                self#insert env Ireturn loc_res [||]
              end
          | Icall_imm { func; } ->
              let r1 = self#emit_tuple env new_args in
              let (loc_arg, stack_ofs) = Proc.loc_arguments (Reg.typv r1) in
              if stack_ofs = 0 then begin
                let call = Iop (Itailcall_imm { func; }) in
                self#insert_moves env r1 loc_arg;
                self#insert_debug env call dbg loc_arg [||];
              end else if func = !current_function_name then begin
                let call = Iop (Itailcall_imm { func; }) in
                let loc_arg' = Proc.loc_parameters (Reg.typv r1) in
                self#insert_moves env r1 loc_arg';
                self#insert_debug env call dbg loc_arg' [||];
              end else begin
                let rd = self#regs_for ty in
                let loc_res = Proc.loc_results (Reg.typv rd) in
                self#insert_move_args env r1 loc_arg stack_ofs;
                self#insert_debug env (Iop new_op) dbg loc_arg loc_res;
                self#insert env (Iop(Istackoffset(-stack_ofs))) [||] [||];
                self#insert env Ireturn loc_res [||]
              end
          | _ -> Misc.fatal_error "Selection.emit_tail"
      end
  | Csequence(e1, e2) ->
      begin match self#emit_expr env e1 with
        None -> ()
      | Some _ -> self#emit_tail env e2
      end
  | Cifthenelse(econd, _ifso_dbg, eif, _ifnot_dbg, eelse, _dbg) ->
      let (cond, earg) = self#select_condition econd in
      begin match self#emit_expr env earg with
        None -> ()
      | Some rarg ->
          self#insert env
                      (Iifthenelse(cond, self#emit_tail_sequence env eif,
                                         self#emit_tail_sequence env eelse))
                      rarg [||]
      end
  | Cswitch(esel, index, ecases, _dbg) ->
      begin match self#emit_expr env esel with
        None -> ()
      | Some rsel ->
          let cases =
            Array.map (fun (case, _dbg) -> self#emit_tail_sequence env case)
              ecases
          in
          self#insert env (Iswitch (index, cases)) rsel [||]
      end
  | Ccatch(_, [], e1) ->
      self#emit_tail env e1
  | Ccatch(rec_flag, handlers, e1) ->
      let handlers =
        List.map (fun (nfail, ids, e2, dbg) ->
            let rs =
              List.map
                (fun (id, typ) ->
                  let r = self#regs_for typ in name_regs id r; r)
                ids in
            (nfail, ids, rs, e2, dbg))
          handlers in
      let env =
        List.fold_left (fun env (nfail, _ids, rs, _e2, _dbg) ->
            env_add_static_exception nfail rs env)
          env handlers in
      let s_body = self#emit_tail_sequence env e1 in
      let aux (nfail, ids, rs, e2, _dbg) =
        assert(List.length ids = List.length rs);
        let new_env =
          List.fold_left
            (fun env ((id, _typ),r) -> env_add id r env)
            env (List.combine ids rs) in
        nfail, self#emit_tail_sequence new_env e2
      in
      self#insert env (Icatch(rec_flag, List.map aux handlers, s_body))
        [||] [||]
  | Ctrywith(e1, v, e2, _dbg) ->
      let (opt_r1, s1) = self#emit_sequence env e1 in
      let rv = self#regs_for typ_val in
      let s2 = self#emit_tail_sequence (env_add v rv env) e2 in
      self#insert env
        (Itrywith(s1#extract,
                  instr_cons (Iop Imove) [|Proc.loc_exn_bucket|] rv s2))
        [||] [||];
      begin match opt_r1 with
        None -> ()
      | Some r1 ->
          let loc = Proc.loc_results (Reg.typv r1) in
          self#insert_moves env r1 loc;
          self#insert env Ireturn loc [||]
      end
  | Cop _
  | Cconst_int _ | Cconst_natint _ | Cconst_float _ | Cconst_symbol _
  | Cvar _
  | Cassign _
  | Ctuple _
  | Cexit _ ->
    self#emit_return env exp

method private emit_tail_sequence env exp =
  let s = {< instr_seq = dummy_instr >} in
  s#emit_tail env exp;
  s#extract

(* Sequentialization of a function definition *)

method emit_fundecl f =
  current_function_name := f.Cmm.fun_name;
  let rargs =
    List.map
      (fun (id, ty) -> let r = self#regs_for ty in name_regs id r; r)
      f.Cmm.fun_args in
  let rarg = Array.concat rargs in
  let loc_arg = Proc.loc_parameters (Reg.typv rarg) in
  let env =
    List.fold_right2
      (fun (id, _ty) r env -> env_add id r env)
      f.Cmm.fun_args rargs env_empty in
  self#insert_moves env loc_arg rarg;
  self#emit_tail env f.Cmm.fun_body;
  let body = self#extract in
  instr_iter (fun instr -> self#mark_instr instr.Mach.desc) body;
  { fun_name = f.Cmm.fun_name;
    fun_args = loc_arg;
    fun_body = body;
    fun_codegen_options = f.Cmm.fun_codegen_options;
    fun_dbg  = f.Cmm.fun_dbg;
    fun_num_stack_slots = Array.make Proc.num_register_classes 0;
    fun_contains_calls = !contains_calls;
  }

end

let reset () =
  current_function_name := ""<|MERGE_RESOLUTION|>--- conflicted
+++ resolved
@@ -325,14 +325,9 @@
   | Cop(op, args, _) ->
       begin match op with
         (* The following may have side effects *)
-<<<<<<< HEAD
-      | Capply _ | Cextcall _ | Calloc | Cstore _ | Craise _ | Cprobe _
-      | Cprobe_is_enabled _ | Copaque -> false
-=======
       | Capply _ | Cextcall _ | Calloc | Cstore _
       | Craise _ | Ccheckbound
-      | Cprobe _ | Cprobe_is_enabled _ -> false
->>>>>>> 89149400
+      | Cprobe _ | Cprobe_is_enabled _ | Copaque -> false
         (* The remaining operations are simple if their args are *)
       | Cload _ | Caddi | Csubi | Cmuli | Cmulhi | Cdivi | Cmodi | Cand | Cor
       | Cxor | Clsl | Clsr | Casr | Ccmpi _ | Caddv | Cadda | Ccmpa _ | Cnegf
