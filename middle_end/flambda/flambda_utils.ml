(**************************************************************************)
(*                                                                        *)
(*                                 OCaml                                  *)
(*                                                                        *)
(*                       Pierre Chambart, OCamlPro                        *)
(*           Mark Shinwell and Leo White, Jane Street Europe              *)
(*                                                                        *)
(*   Copyright 2013--2016 OCamlPro SAS                                    *)
(*   Copyright 2014--2016 Jane Street Group LLC                           *)
(*                                                                        *)
(*   All rights reserved.  This file is distributed under the terms of    *)
(*   the GNU Lesser General Public License version 2.1, with the          *)
(*   special exception on linking described in the file LICENSE.          *)
(*                                                                        *)
(**************************************************************************)

[@@@ocaml.warning "+a-4-9-30-40-41-42-66"]
open! Int_replace_polymorphic_compare

let name_expr ~name (named : Flambda.named) : Flambda.t =
  let var =
    Variable.create
      ~current_compilation_unit:(Compilation_unit.get_current_exn ())
      name
  in
  Flambda.create_let var named (Var var)

let name_expr_from_var ~var (named : Flambda.named) : Flambda.t =
  let var =
    Variable.rename
      ~current_compilation_unit:(Compilation_unit.get_current_exn ())
      var
  in
  Flambda.create_let var named (Var var)

let find_declaration cf ({ funs } : Flambda.function_declarations) =
  Variable.Map.find (Closure_id.unwrap cf) funs

let find_declaration_variable cf ({ funs } : Flambda.function_declarations) =
  let var = Closure_id.unwrap cf in
  if not (Variable.Map.mem var funs)
  then raise Not_found
  else var

let find_free_variable cv ({ free_vars } : Flambda.set_of_closures) =
  let var : Flambda.specialised_to =
    Variable.Map.find (Var_within_closure.unwrap cv) free_vars
  in
  var.var

let function_arity (f : Flambda.function_declaration) = List.length f.params

let variables_bound_by_the_closure cf
      (decls : Flambda.function_declarations) =
  let func = find_declaration cf decls in
  let params = Parameter.Set.vars func.params in
  let functions = Variable.Map.keys decls.funs in
  Variable.Set.diff
    (Variable.Set.diff func.free_variables params)
    functions

let description_of_toplevel_node (expr : Flambda.t) =
  match expr with
  | Var id -> Format.asprintf "var %a" Variable.print id
  | Apply _ -> "apply"
  | Assign _ -> "assign"
  | Send _ -> "send"
  | Proved_unreachable -> "unreachable"
  | Let { var; _ } -> Format.asprintf "let %a" Variable.print var
  | Let_mutable _ -> "let_mutable"
  | Let_rec _ -> "letrec"
  | If_then_else _ -> "if"
  | Switch _ -> "switch"
  | String_switch _ -> "stringswitch"
  | Static_raise  _ -> "staticraise"
  | Static_catch  _ -> "catch"
  | Try_with _ -> "trywith"
  | While _ -> "while"
  | For _ -> "for"
  | Region _ -> "region"
  | Tail _ -> "tail"

let equal_direction_flag
      (x : Asttypes.direction_flag)
      (y : Asttypes.direction_flag) =
  match x, y with
  | Upto, Upto -> true
  | Downto, Downto -> true
  | (Upto | Downto), _ -> false

let rec same (l1 : Flambda.t) (l2 : Flambda.t) =
  l1 == l2 || (* it is ok for the string case: if they are physically the same,
                 it is the same original branch *)
  match (l1, l2) with
  | Var v1 , Var v2  -> Variable.equal v1 v2
  | Var _, _ | _, Var _ -> false
  | Apply a1 , Apply a2  ->
    Flambda.equal_call_kind a1.kind a2.kind
      && Variable.equal a1.func a2.func
      && Misc.Stdlib.List.equal Variable.equal a1.args a2.args
  | Apply _, _ | _, Apply _ -> false
  | Let { var = var1; defining_expr = defining_expr1; body = body1; _ },
      Let { var = var2; defining_expr = defining_expr2; body = body2; _ } ->
    Variable.equal var1 var2 && same_named defining_expr1 defining_expr2
      && same body1 body2
  | Let _, _ | _, Let _ -> false
  | Let_mutable {var = mv1; initial_value = v1; contents_kind = ck1; body = b1},
    Let_mutable {var = mv2; initial_value = v2; contents_kind = ck2; body = b2}
    ->
    Mutable_variable.equal mv1 mv2
      && Variable.equal v1 v2
      && Lambda.equal_value_kind ck1 ck2
      && same b1 b2
  | Let_mutable _, _ | _, Let_mutable _ -> false
  | Let_rec (bl1, a1), Let_rec (bl2, a2) ->
    Misc.Stdlib.List.equal samebinding bl1 bl2 && same a1 a2
  | Let_rec _, _ | _, Let_rec _ -> false
  | Switch (a1, s1), Switch (a2, s2) ->
    Variable.equal a1 a2 && sameswitch s1 s2
  | Switch _, _ | _, Switch _ -> false
  | String_switch (a1, s1, d1), String_switch (a2, s2, d2) ->
    Variable.equal a1 a2
      && Misc.Stdlib.List.equal
        (fun (s1, e1) (s2, e2) -> String.equal s1 s2 && same e1 e2) s1 s2
      && Option.equal same d1 d2
  | String_switch _, _ | _, String_switch _ -> false
  | Static_raise (e1, a1), Static_raise (e2, a2) ->
    Static_exception.equal e1 e2 && Misc.Stdlib.List.equal Variable.equal a1 a2
  | Static_raise _, _ | _, Static_raise _ -> false
  | Static_catch (s1, v1, a1, b1), Static_catch (s2, v2, a2, b2) ->
    Static_exception.equal s1 s2
      && Misc.Stdlib.List.equal Variable.equal v1 v2
      && same a1 a2
      && same b1 b2
  | Static_catch _, _ | _, Static_catch _ -> false
  | Try_with (a1, v1, b1), Try_with (a2, v2, b2) ->
    same a1 a2 && Variable.equal v1 v2 && same b1 b2
  | Try_with _, _ | _, Try_with _ -> false
  | If_then_else (a1, b1, c1), If_then_else (a2, b2, c2) ->
    Variable.equal a1 a2 && same b1 b2 && same c1 c2
  | If_then_else _, _ | _, If_then_else _ -> false
  | While (a1, b1), While (a2, b2) ->
    same a1 a2 && same b1 b2
  | While _, _ | _, While _ -> false
  | For { bound_var = bound_var1; from_value = from_value1;
          to_value = to_value1; direction = direction1; body = body1; },
    For { bound_var = bound_var2; from_value = from_value2;
          to_value = to_value2; direction = direction2; body = body2; } ->
    Variable.equal bound_var1 bound_var2
      && Variable.equal from_value1 from_value2
      && Variable.equal to_value1 to_value2
      && equal_direction_flag direction1 direction2
      && same body1 body2
  | For _, _ | _, For _ -> false
  | Region body1, Region body2 ->
    same body1 body2
  | Region _, _ | _, Region _ -> false
  | Tail body1, Tail body2 ->
    same body1 body2
  | Tail _, _ | _, Tail _ -> false
  | Assign { being_assigned = being_assigned1; new_value = new_value1; },
    Assign { being_assigned = being_assigned2; new_value = new_value2; } ->
    Mutable_variable.equal being_assigned1 being_assigned2
      && Variable.equal new_value1 new_value2
  | Assign _, _ | _, Assign _ -> false
  | Send { kind = kind1; meth = meth1; obj = obj1; args = args1; dbg = _; },
    Send { kind = kind2; meth = meth2; obj = obj2; args = args2; dbg = _; } ->
    Lambda.equal_meth_kind kind1 kind2
      && Variable.equal meth1 meth2
      && Variable.equal obj1 obj2
      && Misc.Stdlib.List.equal Variable.equal args1 args2
  | Send _, _ | _, Send _ -> false
  | Proved_unreachable, Proved_unreachable -> true

and same_named (named1 : Flambda.named) (named2 : Flambda.named) =
  match named1, named2 with
  | Symbol s1 , Symbol s2  -> Symbol.equal s1 s2
  | Symbol _, _ | _, Symbol _ -> false
  | Const c1, Const c2 -> Flambda.compare_const c1 c2 = 0
  | Const _, _ | _, Const _ -> false
  | Allocated_const c1, Allocated_const c2 ->
    Allocated_const.compare c1 c2 = 0
  | Allocated_const _, _ | _, Allocated_const _ -> false
  | Read_mutable mv1, Read_mutable mv2 -> Mutable_variable.equal mv1 mv2
  | Read_mutable _, _ | _, Read_mutable _ -> false
  | Read_symbol_field (s1, i1), Read_symbol_field (s2, i2) ->
    Symbol.equal s1 s2 && i1 = i2
  | Read_symbol_field _, _ | _, Read_symbol_field _ -> false
  | Set_of_closures s1, Set_of_closures s2 -> same_set_of_closures s1 s2
  | Set_of_closures _, _ | _, Set_of_closures _ -> false
  | Project_closure f1, Project_closure f2 -> same_project_closure f1 f2
  | Project_closure _, _ | _, Project_closure _ -> false
  | Project_var v1, Project_var v2 ->
    Variable.equal v1.closure v2.closure
      && Closure_id.equal v1.closure_id v2.closure_id
      && Var_within_closure.equal v1.var v2.var
  | Project_var _, _ | _, Project_var _ -> false
  | Move_within_set_of_closures m1, Move_within_set_of_closures m2 ->
    same_move_within_set_of_closures m1 m2
  | Move_within_set_of_closures _, _ | _, Move_within_set_of_closures _ ->
    false
  | Prim (p1, al1, _), Prim (p2, al2, _) ->
    Clambda_primitives.equal p1 p2
      && Misc.Stdlib.List.equal Variable.equal al1 al2
  | Prim _, _ | _, Prim _ -> false
  | Expr e1, Expr e2 -> same e1 e2

and sameclosure (c1 : Flambda.function_declaration)
      (c2 : Flambda.function_declaration) =
  Misc.Stdlib.List.equal Parameter.equal c1.params c2.params
    && same c1.body c2.body

and same_set_of_closures (c1 : Flambda.set_of_closures)
      (c2 : Flambda.set_of_closures) =
  Variable.Map.equal sameclosure c1.function_decls.funs c2.function_decls.funs
    && Variable.Map.equal Flambda.equal_specialised_to
        c1.free_vars c2.free_vars
    && Variable.Map.equal Flambda.equal_specialised_to c1.specialised_args
        c2.specialised_args

and same_project_closure (s1 : Flambda.project_closure)
      (s2 : Flambda.project_closure) =
  Variable.equal s1.set_of_closures s2.set_of_closures
    && Closure_id.equal s1.closure_id s2.closure_id

and same_move_within_set_of_closures (m1 : Flambda.move_within_set_of_closures)
      (m2 : Flambda.move_within_set_of_closures) =
  Variable.equal m1.closure m2.closure
    && Closure_id.equal m1.start_from m2.start_from
    && Closure_id.equal m1.move_to m2.move_to

and samebinding (v1, n1) (v2, n2) =
  Variable.equal v1 v2 && same_named n1 n2

and sameswitch (fs1 : Flambda.switch) (fs2 : Flambda.switch) =
  let samecase (n1, a1) (n2, a2) = n1 = n2 && same a1 a2 in
  Numbers.Int.Set.equal fs1.numconsts fs2.numconsts
    && Numbers.Int.Set.equal fs1.numblocks fs2.numblocks
    && Misc.Stdlib.List.equal samecase fs1.consts fs2.consts
    && Misc.Stdlib.List.equal samecase fs1.blocks fs2.blocks
    && Option.equal same fs1.failaction fs2.failaction

let can_be_merged = same

(* CR-soon mshinwell: this should use the explicit ignore functions *)
let toplevel_substitution sb tree =
  let sb' = sb in
  let sb v = try Variable.Map.find v sb with Not_found -> v in
  let aux (flam : Flambda.t) : Flambda.t =
    match flam with
    | Var var ->
      let var = sb var in
      Var var
    | Let_mutable mutable_let ->
      let initial_value = sb mutable_let.initial_value in
      Let_mutable { mutable_let with initial_value }
    | Assign { being_assigned; new_value; } ->
      let new_value = sb new_value in
      Assign { being_assigned; new_value; }
<<<<<<< HEAD
    | Apply { func; args; kind; dbg; inlined; specialise; probe; } ->
      let func = sb func in
      let args = List.map sb args in
      Apply { func; args; kind; dbg; inlined; specialise; probe; }
=======
    | Apply { func; args; kind; dbg; position; inline; specialise; mode } ->
      let func = sb func in
      let args = List.map sb args in
      Apply { func; args; kind; dbg; position; inline; specialise; mode }
>>>>>>> 94454f5f
    | If_then_else (cond, e1, e2) ->
      let cond = sb cond in
      If_then_else (cond, e1, e2)
    | Switch (cond, sw) ->
      let cond = sb cond in
      Switch (cond, sw)
    | String_switch (cond, branches, def) ->
      let cond = sb cond in
      String_switch (cond, branches, def)
    | Send { kind; meth; obj; args; dbg; position; mode } ->
      let meth = sb meth in
      let obj = sb obj in
      let args = List.map sb args in
      Send { kind; meth; obj; args; dbg; position; mode }
    | For { bound_var; from_value; to_value; direction; body } ->
      let from_value = sb from_value in
      let to_value = sb to_value in
      For { bound_var; from_value; to_value; direction; body }
    | Static_raise (static_exn, args) ->
      let args = List.map sb args in
      Static_raise (static_exn, args)
    | Static_catch _ | Try_with _ | While _ | Region _ | Tail _
    | Let _ | Let_rec _ | Proved_unreachable -> flam
  in
  let aux_named (named : Flambda.named) : Flambda.named =
    match named with
    | Symbol _ | Const _ | Expr _ -> named
    | Allocated_const _ | Read_mutable _ -> named
    | Read_symbol_field _ -> named
    | Set_of_closures set_of_closures ->
      let set_of_closures =
        Flambda.create_set_of_closures
          ~function_decls:set_of_closures.function_decls
          ~free_vars:
            (Variable.Map.map (fun (spec_to : Flambda.specialised_to) ->
                { spec_to with var = sb spec_to.var; })
              set_of_closures.free_vars)
          ~specialised_args:
            (Variable.Map.map (fun (spec_to : Flambda.specialised_to) ->
                { spec_to with var = sb spec_to.var; })
              set_of_closures.specialised_args)
          ~direct_call_surrogates:set_of_closures.direct_call_surrogates
      in
      Set_of_closures set_of_closures
    | Project_closure project_closure ->
      Project_closure {
        project_closure with
        set_of_closures = sb project_closure.set_of_closures;
      }
    | Move_within_set_of_closures move_within_set_of_closures ->
      Move_within_set_of_closures {
        move_within_set_of_closures with
        closure = sb move_within_set_of_closures.closure;
      }
    | Project_var project_var ->
      Project_var {
        project_var with
        closure = sb project_var.closure;
      }
    | Prim (prim, args, dbg) ->
      Prim (prim, List.map sb args, dbg)
  in
  if Variable.Map.is_empty sb' then tree
  else Flambda_iterators.map_toplevel aux aux_named tree

(* CR-someday mshinwell: Fix [Flambda_iterators] so this can be implemented
   properly. *)
let toplevel_substitution_named sb named =
  let name = Internal_variable_names.toplevel_substitution_named in
  let expr = name_expr named ~name in
  match toplevel_substitution sb expr with
  | Let let_expr -> let_expr.defining_expr
  | _ -> assert false

let make_closure_declaration
      ~is_classic_mode ~id ~alloc_mode ~region ~body ~params ~stub : Flambda.t =
  let free_variables = Flambda.free_variables body in
  let param_set = Parameter.Set.vars params in
  if not (Variable.Set.subset param_set free_variables) then begin
    Misc.fatal_error "Flambda_utils.make_closure_declaration"
  end;
  let sb =
    Variable.Set.fold
      (fun id sb -> Variable.Map.add id (Variable.rename id) sb)
      free_variables Variable.Map.empty
  in
  (* CR-soon mshinwell: try to eliminate this [toplevel_substitution].  This
     function is only called from [Inline_and_simplify], so we should be able
     to do something similar to what happens in [Inlining_transforms] now. *)
  let body = toplevel_substitution sb body in
  let subst id = Variable.Map.find id sb in
  let subst_param param = Parameter.map_var subst param in
  let function_declaration =
    Flambda.create_function_declaration
      ~params:(List.map subst_param params) ~alloc_mode  ~region
      ~body ~stub ~dbg:Debuginfo.none ~inline:Default_inline
      ~specialise:Default_specialise ~is_a_functor:false
      ~closure_origin:(Closure_origin.create (Closure_id.wrap id))
  in
  assert (Variable.Set.equal (Variable.Set.map subst free_variables)
    function_declaration.free_variables);
  let free_vars =
    Variable.Map.fold (fun id id' fv' ->
        let spec_to : Flambda.specialised_to =
          { var = id;
            projection = None;
          }
        in
        Variable.Map.add id' spec_to fv')
      (Variable.Map.filter
        (fun id _ -> not (Variable.Set.mem id param_set))
        sb)
      Variable.Map.empty
  in
  let compilation_unit = Compilation_unit.get_current_exn () in
  let set_of_closures_var =
    Variable.create Internal_variable_names.set_of_closures
      ~current_compilation_unit:compilation_unit
  in
  let set_of_closures =
    let function_decls =
      Flambda.create_function_declarations
        ~is_classic_mode
        ~funs:(Variable.Map.singleton id function_declaration)
    in
    Flambda.create_set_of_closures ~function_decls ~free_vars
      ~specialised_args:Variable.Map.empty
      ~direct_call_surrogates:Variable.Map.empty
  in
  let project_closure : Flambda.named =
    Project_closure {
        set_of_closures = set_of_closures_var;
        closure_id = Closure_id.wrap id;
      }
  in
  let project_closure_var =
    Variable.create Internal_variable_names.project_closure
      ~current_compilation_unit:compilation_unit
  in
  Flambda.create_let set_of_closures_var (Set_of_closures set_of_closures)
    (Flambda.create_let project_closure_var project_closure
      (Var (project_closure_var)))

let bind ~bindings ~body =
  List.fold_left (fun expr (var, var_def) ->
      Flambda.create_let var var_def expr)
    body bindings

let all_lifted_constants (program : Flambda.program) =
  let rec loop (program : Flambda.program_body) =
    match program with
    | Let_symbol (symbol, decl, program) -> (symbol, decl) :: (loop program)
    | Let_rec_symbol (decls, program) ->
      List.fold_left (fun l (symbol, decl) -> (symbol, decl) :: l)
        (loop program)
        decls
    | Initialize_symbol (_, _, _, program)
    | Effect (_, program) -> loop program
    | End _ -> []
  in
  loop program.program_body

let all_lifted_constants_as_map program =
  Symbol.Map.of_list (all_lifted_constants program)

let initialize_symbols (program : Flambda.program) =
  let rec loop (program : Flambda.program_body) =
    match program with
    | Initialize_symbol (symbol, tag, fields, program) ->
      (symbol, tag, fields) :: (loop program)
    | Effect (_, program)
    | Let_symbol (_, _, program)
    | Let_rec_symbol (_, program) -> loop program
    | End _ -> []
  in
  loop program.program_body

let imported_symbols (program : Flambda.program) =
  program.imported_symbols

let needed_import_symbols (program : Flambda.program) =
  let dependencies = Flambda.free_symbols_program program in
  let defined_symbol =
    Symbol.Set.union
      (Symbol.Set.of_list
         (List.map fst (all_lifted_constants program)))
      (Symbol.Set.of_list
         (List.map (fun (s, _, _) -> s) (initialize_symbols program)))
  in
  Symbol.Set.diff dependencies defined_symbol

let introduce_needed_import_symbols program : Flambda.program =
  { program with
    imported_symbols = needed_import_symbols program;
  }

let root_symbol (program : Flambda.program) =
  let rec loop (program : Flambda.program_body) =
    match program with
    | Effect (_, program)
    | Let_symbol (_, _, program)
    | Let_rec_symbol (_, program)
    | Initialize_symbol (_, _, _, program) -> loop program
    | End root ->
      root
  in
  loop program.program_body

let might_raise_static_exn flam stexn =
  try
    Flambda_iterators.iter_on_named
      (function
        | Flambda.Static_raise (ex, _) when Static_exception.equal ex stexn ->
          raise Exit
        | _ -> ())
      (fun _ -> ())
      flam;
    false
  with Exit -> true

let make_closure_map program =
  let map = ref Closure_id.Map.empty in
  let add_set_of_closures ~constant:_ : Flambda.set_of_closures -> unit = fun
    { function_decls } ->
    Variable.Map.iter (fun var _ ->
        let closure_id = Closure_id.wrap var in
        let set_of_closures_id = function_decls.set_of_closures_id in
        map := Closure_id.Map.add closure_id set_of_closures_id !map)
      function_decls.funs
  in
  Flambda_iterators.iter_on_set_of_closures_of_program
    program
    ~f:add_set_of_closures;
  !map

let all_lifted_constant_closures program =
  List.fold_left (fun unchanged flambda ->
      match flambda with
      | (_, Flambda.Set_of_closures { function_decls = { funs } }) ->
        Variable.Map.fold
          (fun key (_ : Flambda.function_declaration) acc ->
             Closure_id.Set.add (Closure_id.wrap key) acc)
          funs
          unchanged
      | _ -> unchanged)
    Closure_id.Set.empty
    (all_lifted_constants program)

let all_lifted_constant_sets_of_closures program =
  let set = ref Set_of_closures_id.Set.empty in
  List.iter (function
      | (_, Flambda.Set_of_closures {
          function_decls = { set_of_closures_id } }) ->
        set := Set_of_closures_id.Set.add set_of_closures_id !set
      | _ -> ())
    (all_lifted_constants program);
  !set

let all_sets_of_closures program =
  let list = ref [] in
  Flambda_iterators.iter_on_set_of_closures_of_program program
    ~f:(fun ~constant:_ set_of_closures ->
        list := set_of_closures :: !list);
  !list

let all_sets_of_closures_map program =
  let r = ref Set_of_closures_id.Map.empty in
  Flambda_iterators.iter_on_set_of_closures_of_program program
    ~f:(fun ~constant:_ set_of_closures ->
      r := Set_of_closures_id.Map.add
          set_of_closures.function_decls.set_of_closures_id
          set_of_closures !r);
  !r

let substitute_read_symbol_field_for_variables
    (substitution : (Symbol.t * int list) Variable.Map.t)
    (expr : Flambda.t) =
  let bind var fresh_var (expr:Flambda.t) : Flambda.t =
    let symbol, path = Variable.Map.find var substitution in
    let rec make_named (path:int list) : Flambda.named =
      match path with
      | [] -> Symbol symbol
      | [i] -> Read_symbol_field (symbol, i)
      | h :: t ->
          let block_name = Internal_variable_names.symbol_field_block in
          let block = Variable.create block_name in
          let field_name = Internal_variable_names.get_symbol_field in
          let field = Variable.create field_name in
          Expr (
            Flambda.create_let block (make_named t)
              (Flambda.create_let field
                 (Prim (Pfield h, [block], Debuginfo.none))
                 (Var field)))
    in
    Flambda.create_let fresh_var (make_named path) expr
  in
  let substitute_named bindings (named:Flambda.named) : Flambda.named =
    let sb to_substitute =
      try Variable.Map.find to_substitute bindings with
      | Not_found ->
        to_substitute
    in
    match named with
    | Symbol _ | Const _ | Expr _ -> named
    | Allocated_const _ | Read_mutable _ -> named
    | Read_symbol_field _ -> named
    | Set_of_closures set_of_closures ->
      let set_of_closures =
        Flambda.create_set_of_closures
          ~function_decls:set_of_closures.function_decls
          ~free_vars:
            (Variable.Map.map (fun (spec_to : Flambda.specialised_to) ->
                { spec_to with var = sb spec_to.var; })
              set_of_closures.free_vars)
          ~specialised_args:
            (Variable.Map.map (fun (spec_to : Flambda.specialised_to) ->
                { spec_to with var = sb spec_to.var; })
              set_of_closures.specialised_args)
          ~direct_call_surrogates:set_of_closures.direct_call_surrogates
      in
      Set_of_closures set_of_closures
    | Project_closure project_closure ->
      Project_closure {
        project_closure with
        set_of_closures = sb project_closure.set_of_closures;
      }
    | Move_within_set_of_closures move_within_set_of_closures ->
      Move_within_set_of_closures {
        move_within_set_of_closures with
        closure = sb move_within_set_of_closures.closure;
      }
    | Project_var project_var ->
      Project_var {
        project_var with
        closure = sb project_var.closure;
      }
    | Prim (prim, args, dbg) ->
      Prim (prim, List.map sb args, dbg)
  in
  let make_var_subst var =
    if Variable.Map.mem var substitution then
      let fresh = Variable.rename var in
      fresh, (fun expr -> bind var fresh expr)
    else
      var, (fun x -> x)
  in
  let f (expr:Flambda.t) : Flambda.t =
    match expr with
    | Var v when Variable.Map.mem v substitution ->
      let fresh = Variable.rename v in
      bind v fresh (Var fresh)
    | Var _ -> expr
    | Let ({ var = v; defining_expr = named; _ } as let_expr) ->
      let to_substitute =
        Variable.Set.filter
          (fun v -> Variable.Map.mem v substitution)
          (Flambda.free_variables_named named)
      in
      if Variable.Set.is_empty to_substitute then
        expr
      else
        let bindings =
          Variable.Map.of_set (fun var -> Variable.rename var) to_substitute
        in
        let named =
          substitute_named bindings named
        in
        let expr =
          let module W = Flambda.With_free_variables in
          W.create_let_reusing_body v named (W.of_body_of_let let_expr)
        in
        Variable.Map.fold (fun to_substitute fresh expr ->
            bind to_substitute fresh expr)
          bindings expr
    | Let_mutable let_mutable when
        Variable.Map.mem let_mutable.initial_value substitution ->
      let fresh = Variable.rename let_mutable.initial_value in
      bind let_mutable.initial_value fresh
        (Let_mutable { let_mutable with initial_value = fresh })
    | Let_mutable _ ->
      expr
    | Let_rec (defs, body) ->
      let free_variables_of_defs =
        List.fold_left (fun set (_, named) ->
            Variable.Set.union set (Flambda.free_variables_named named))
          Variable.Set.empty defs
      in
      let to_substitute =
        Variable.Set.filter
          (fun v -> Variable.Map.mem v substitution)
          free_variables_of_defs
      in
      if Variable.Set.is_empty to_substitute then
        expr
      else begin
        let bindings =
          Variable.Map.of_set (fun var -> Variable.rename var) to_substitute
        in
        let defs =
          List.map (fun (var, named) ->
              var, substitute_named bindings named)
            defs
        in
        let expr =
          Flambda.Let_rec (defs, body)
        in
        Variable.Map.fold (fun to_substitute fresh expr ->
            bind to_substitute fresh expr)
          bindings expr
      end
    | If_then_else (cond, ifso, ifnot)
        when Variable.Map.mem cond substitution ->
      let fresh = Variable.rename cond in
      bind cond fresh (If_then_else (fresh, ifso, ifnot))
    | If_then_else _ ->
      expr
    | Switch (cond, sw) when Variable.Map.mem cond substitution ->
      let fresh = Variable.rename cond in
      bind cond fresh (Switch (fresh, sw))
    | Switch _ ->
      expr
    | String_switch (cond, sw, def) when Variable.Map.mem cond substitution ->
      let fresh = Variable.rename cond in
      bind cond fresh (String_switch (fresh, sw, def))
    | String_switch _ ->
      expr
    | Assign { being_assigned; new_value }
        when Variable.Map.mem new_value substitution ->
      let fresh = Variable.rename new_value in
      bind new_value fresh (Assign { being_assigned; new_value = fresh })
    | Assign _ ->
      expr
    | Static_raise (exn, args) ->
      let args, bind_args =
        List.split (List.map make_var_subst args)
      in
      List.fold_right (fun f expr -> f expr) bind_args @@
        Flambda.Static_raise (exn, args)
    | For { bound_var; from_value; to_value; direction; body } ->
      let from_value, bind_from_value = make_var_subst from_value in
      let to_value, bind_to_value = make_var_subst to_value in
      bind_from_value @@
      bind_to_value @@
      Flambda.For { bound_var; from_value; to_value; direction; body }
<<<<<<< HEAD
    | Apply { func; args; kind; dbg; inlined; specialise; probe } ->
=======
    | Apply { func; args; kind; dbg; position; mode; inline; specialise } ->
>>>>>>> 94454f5f
      let func, bind_func = make_var_subst func in
      let args, bind_args =
        List.split (List.map make_var_subst args)
      in
      bind_func @@
      List.fold_right (fun f expr -> f expr) bind_args @@
<<<<<<< HEAD
      Flambda.Apply { func; args; kind; dbg; inlined; specialise; probe }
    | Send { kind; meth; obj; args; dbg } ->
=======
      Flambda.Apply { func; args; kind; dbg; position; mode; inline; specialise}
    | Send { kind; meth; obj; args; dbg; position; mode } ->
>>>>>>> 94454f5f
      let meth, bind_meth = make_var_subst meth in
      let obj, bind_obj = make_var_subst obj in
      let args, bind_args =
        List.split (List.map make_var_subst args)
      in
      bind_meth @@
      bind_obj @@
      List.fold_right (fun f expr -> f expr) bind_args @@
      Flambda.Send { kind; meth; obj; args; dbg; position; mode }
    | Proved_unreachable
    | Region _
    | Tail _
    | While _
    | Try_with _
    | Static_catch _ ->
      (* No variables directly used in those expressions *)
      expr
  in
  Flambda_iterators.map_toplevel f (fun v -> v) expr

module Switch_storer = Switch.Store (struct
  type t = Flambda.t

  (* An easily-comparable subset of [Flambda.t]: currently this only
     supports that required to share switch branches. *)
  type key =
    | Var of Variable.t
    | Let of Variable.t * key_named * key
    | Static_raise of Static_exception.t * Variable.t list
  and key_named =
    | Symbol of Symbol.t
    | Const of Flambda.const
    | Prim of Clambda_primitives.primitive * Variable.t list
    | Expr of key

  exception Not_comparable

  let rec make_expr_key (expr : Flambda.t) : key =
    match expr with
    | Var v -> Var v
    | Let { var; defining_expr; body; } ->
      Let (var, make_named_key defining_expr, make_expr_key body)
    | Static_raise (e, args) -> Static_raise (e, args)
    | _ -> raise Not_comparable
  and make_named_key (named:Flambda.named) : key_named =
    match named with
    | Symbol s -> Symbol s
    | Const c -> Const c
    | Expr e -> Expr (make_expr_key e)
    | Prim (prim, args, _dbg) -> Prim (prim, args)
    | _ -> raise Not_comparable

  let make_key expr =
    match make_expr_key expr with
    | exception Not_comparable -> None
    | key -> Some key

  let compare_key e1 e2 =
    (* The environment [env] maps variables bound in [e2] to the corresponding
       bound variables in [e1]. Every variable to compare in [e2] must have an
       equivalent in [e1], otherwise the comparison wouldn't have gone
       past the [Let] binding.  Hence [Variable.Map.find] is safe here. *)
    let compare_var env v1 v2 =
      match Variable.Map.find v2 env with
      | exception Not_found ->
        (* The variable is free in the expression [e2], hence we can
           compare it with [v1] directly. *)
        Variable.compare v1 v2
      | bound ->
        Variable.compare v1 bound
    in
    let rec compare_expr env (e1 : key) (e2 : key) : int =
      match e1, e2 with
      | Var v1, Var v2 ->
        compare_var env v1 v2
      | Var _, (Let _| Static_raise _) -> -1
      | (Let _| Static_raise _), Var _ ->  1
      | Let (v1, n1, b1), Let (v2, n2, b2) ->
        let comp_named = compare_named env n1 n2 in
        if comp_named <> 0 then comp_named
        else
          let env = Variable.Map.add v2 v1 env in
          compare_expr env b1 b2
      | Let _, Static_raise _ -> -1
      | Static_raise _, Let _ ->  1
      | Static_raise (sexn1, args1), Static_raise (sexn2, args2) ->
        let comp_sexn = Static_exception.compare sexn1 sexn2 in
        if comp_sexn <> 0 then comp_sexn
        else Misc.Stdlib.List.compare (compare_var env) args1 args2
    and compare_named env (n1:key_named) (n2:key_named) : int =
      match n1, n2 with
      | Symbol s1, Symbol s2 -> Symbol.compare s1 s2
      | Symbol _, (Const _ | Expr _ | Prim _) -> -1
      | (Const _ | Expr _ | Prim _), Symbol _ ->  1
      | Const c1, Const c2 -> Flambda.compare_const c1 c2
      | Const _, (Expr _ | Prim _) -> -1
      | (Expr _ | Prim _), Const _ ->  1
      | Expr e1, Expr e2 -> compare_expr env e1 e2
      | Expr _, Prim _ -> -1
      | Prim _, Expr _ ->  1
      | Prim (prim1, args1), Prim (prim2, args2) ->
        let comp_prim = Stdlib.compare prim1 prim2 in
        if comp_prim <> 0 then comp_prim
        else Misc.Stdlib.List.compare (compare_var env) args1 args2
    in
    compare_expr Variable.Map.empty e1 e2
end)

let fun_vars_referenced_in_decls
      (function_decls : Flambda.function_declarations) ~closure_symbol =
  let fun_vars = Variable.Map.keys function_decls.funs in
  let symbols_to_fun_vars =
    Variable.Set.fold (fun fun_var symbols_to_fun_vars ->
        let closure_id = Closure_id.wrap fun_var in
        let symbol = closure_symbol closure_id in
        Symbol.Map.add symbol fun_var symbols_to_fun_vars)
      fun_vars
      Symbol.Map.empty
  in
  Variable.Map.map (fun (func_decl : Flambda.function_declaration) ->
      let from_symbols =
        Symbol.Set.fold (fun symbol fun_vars' ->
            match Symbol.Map.find symbol symbols_to_fun_vars with
            | exception Not_found -> fun_vars'
            | fun_var ->
              assert (Variable.Set.mem fun_var fun_vars);
              Variable.Set.add fun_var fun_vars')
          func_decl.free_symbols
          Variable.Set.empty
      in
      let from_variables =
        Variable.Set.inter func_decl.free_variables fun_vars
      in
      Variable.Set.union from_symbols from_variables)
    function_decls.funs

let closures_required_by_entry_point ~(entry_point : Closure_id.t)
      ~closure_symbol (function_decls : Flambda.function_declarations) =
  let dependencies =
    fun_vars_referenced_in_decls function_decls ~closure_symbol
  in
  let set = ref Variable.Set.empty in
  let queue = Queue.create () in
  let add v =
    if not (Variable.Set.mem v !set) then begin
      set := Variable.Set.add v !set;
      Queue.push v queue
    end
  in
  add (Closure_id.unwrap entry_point);
  while not (Queue.is_empty queue) do
    let fun_var = Queue.pop queue in
    match Variable.Map.find fun_var dependencies with
    | exception Not_found -> ()
    | fun_dependencies ->
      Variable.Set.iter (fun dep ->
          if Variable.Map.mem dep function_decls.funs then
            add dep)
        fun_dependencies
  done;
  !set

let all_functions_parameters (function_decls : Flambda.function_declarations) =
  Variable.Map.fold (fun _ ({ params } : Flambda.function_declaration) set ->
      Variable.Set.union set (Parameter.Set.vars params))
    function_decls.funs Variable.Set.empty

let all_free_symbols (function_decls : Flambda.function_declarations) =
  Variable.Map.fold (fun _ (function_decl : Flambda.function_declaration)
          syms ->
      Symbol.Set.union syms function_decl.free_symbols)
    function_decls.funs Symbol.Set.empty

let contains_stub (fun_decls : Flambda.function_declarations) =
  let number_of_stub_functions =
    Variable.Map.cardinal
      (Variable.Map.filter (fun _ { Flambda.stub } -> stub)
         fun_decls.funs)
  in
  number_of_stub_functions > 0

let clean_projections ~which_variables =
  Variable.Map.map (fun (spec_to : Flambda.specialised_to) ->
      match spec_to.projection with
      | None -> spec_to
      | Some projection ->
        let from = Projection.projecting_from projection in
        if Variable.Map.mem from which_variables then
          spec_to
        else
          ({ spec_to with projection = None; } : Flambda.specialised_to))
    which_variables

let projection_to_named (projection : Projection.t) : Flambda.named =
  match projection with
  | Project_var project_var -> Project_var project_var
  | Project_closure project_closure -> Project_closure project_closure
  | Move_within_set_of_closures move -> Move_within_set_of_closures move
  | Field (field_index, var) ->
    Prim (Pfield field_index, [var], Debuginfo.none)

type specialised_to_same_as =
  | Not_specialised
  | Specialised_and_aliased_to of Variable.Set.t

let parameters_specialised_to_the_same_variable
      ~(function_decls : Flambda.function_declarations)
      ~(specialised_args : Flambda.specialised_to Variable.Map.t) =
  let specialised_arg_aliasing =
    (* For each external variable involved in a specialisation, which
       internal variable(s) it maps to via that specialisation. *)
    Variable.Map.transpose_keys_and_data_set
      (Variable.Map.map (fun ({ var; _ } : Flambda.specialised_to) -> var)
        specialised_args)
  in
  Variable.Map.map (fun ({ params; _ } : Flambda.function_declaration) ->
      List.map (fun param ->
          match Variable.Map.find (Parameter.var param) specialised_args with
          | exception Not_found -> Not_specialised
          | { var; _ } ->
            Specialised_and_aliased_to
              (Variable.Map.find var specialised_arg_aliasing))
        params)
    function_decls.funs<|MERGE_RESOLUTION|>--- conflicted
+++ resolved
@@ -257,17 +257,12 @@
     | Assign { being_assigned; new_value; } ->
       let new_value = sb new_value in
       Assign { being_assigned; new_value; }
-<<<<<<< HEAD
-    | Apply { func; args; kind; dbg; inlined; specialise; probe; } ->
+    | Apply { func; args; kind; dbg; position; mode;
+              inlined; specialise; probe; } ->
       let func = sb func in
       let args = List.map sb args in
-      Apply { func; args; kind; dbg; inlined; specialise; probe; }
-=======
-    | Apply { func; args; kind; dbg; position; inline; specialise; mode } ->
-      let func = sb func in
-      let args = List.map sb args in
-      Apply { func; args; kind; dbg; position; inline; specialise; mode }
->>>>>>> 94454f5f
+      Apply { func; args; kind; dbg; position; mode;
+              inlined; specialise; probe; }
     | If_then_else (cond, e1, e2) ->
       let cond = sb cond in
       If_then_else (cond, e1, e2)
@@ -712,24 +707,17 @@
       bind_from_value @@
       bind_to_value @@
       Flambda.For { bound_var; from_value; to_value; direction; body }
-<<<<<<< HEAD
-    | Apply { func; args; kind; dbg; inlined; specialise; probe } ->
-=======
-    | Apply { func; args; kind; dbg; position; mode; inline; specialise } ->
->>>>>>> 94454f5f
+    | Apply { func; args; kind; dbg; position; mode;
+              inlined; specialise; probe } ->
       let func, bind_func = make_var_subst func in
       let args, bind_args =
         List.split (List.map make_var_subst args)
       in
       bind_func @@
       List.fold_right (fun f expr -> f expr) bind_args @@
-<<<<<<< HEAD
-      Flambda.Apply { func; args; kind; dbg; inlined; specialise; probe }
-    | Send { kind; meth; obj; args; dbg } ->
-=======
-      Flambda.Apply { func; args; kind; dbg; position; mode; inline; specialise}
+      Flambda.Apply { func; args; kind; dbg; position; mode;
+                      inlined; specialise; probe }
     | Send { kind; meth; obj; args; dbg; position; mode } ->
->>>>>>> 94454f5f
       let meth, bind_meth = make_var_subst meth in
       let obj, bind_obj = make_var_subst obj in
       let args, bind_args =
