--- conflicted
+++ resolved
@@ -24,11 +24,8 @@
 
 void caml_compact_heap (void);
 void caml_compact_heap_maybe (void);
+void invert_root (value v, value *p);
 
-<<<<<<< HEAD
 #endif /* CAML_INTERNALS */
-=======
-void invert_root (value v, value *p);
->>>>>>> b7c08e07
 
 #endif /* CAML_COMPACT_H */