(***********************************************************************)
(*                                                                     *)
(*                                OCaml                                *)
(*                                                                     *)
(*            Xavier Leroy, projet Cristal, INRIA Rocquencourt         *)
(*                                                                     *)
(*  Copyright 1996 Institut National de Recherche en Informatique et   *)
(*  en Automatique.  All rights reserved.  This file is distributed    *)
(*  under the terms of the Q Public License version 1.0.               *)
(*                                                                     *)
(***********************************************************************)

(* Compute constructor and label descriptions from type declarations,
   determining their representation. *)

open Asttypes
open Types
open Btype

(* Simplified version of Ctype.free_vars.  Also compute
   an ordered sequence of type variables (in the order in which
   they appear, syntactically). *)
let free_vars ty =
  let ret = ref TypeSet.empty in
  let l = ref [] in
  let rec loop ty =
    let ty = repr ty in
    if ty.level >= lowest_level then begin
      ty.level <- pivot_level - ty.level;
      match ty.desc with
      | Tvar _ ->
          if not (TypeSet.mem ty !ret) then begin
            ret := TypeSet.add ty !ret;
            l := ty :: !l
          end;
      | Tvariant row ->
          let row = row_repr row in
          iter_row loop row;
          if not (static_row row) then loop row.row_more
      | _ ->
          iter_type_expr loop ty
    end
  in
  loop ty;
  unmark_type ty;
  !ret, List.rev !l

let newgenconstr path tyl = newgenty (Tconstr (path, tyl, ref Mnil))

let constructor_args ty_path type_manifest arg_vars rep =
  function
  | Cstr_tuple l -> l, false, []
  | Cstr_record (id, lbls) ->
      let path =
        match ty_path with
        | Path.Pdot(m, _, _) -> Path.Pdot(m, Ident.name id, Path.nopos)
        | Path.Pident _ -> Path.Pident id
        | Path.Papply _ -> assert false
      in
      let type_manifest =
        match type_manifest () with
        | Some p -> Some (newgenconstr p arg_vars)
        | None -> None
      in
      let tdecl =
        {
          type_params = arg_vars;
          type_arity = List.length arg_vars;
          type_kind = Type_record (lbls, rep);
          type_private = Public;
          type_manifest;
          type_variance = List.map (fun _ -> Variance.full) arg_vars;
          type_newtype_level = None;
          type_loc = Location.none;
          type_attributes = [];
        }
      in
      [ newgenconstr path arg_vars ],
      true, [ (id, path, tdecl) ]

let constructor_descrs ty_path decl manifest_decl cstrs =
  let ty_res = newgenconstr ty_path decl.type_params in
  let num_consts = ref 0 and num_nonconsts = ref 0  and num_normal = ref 0 in
  List.iter
    (fun {cd_args; cd_res; _} ->
      if cd_args = Cstr_tuple [] then incr num_consts else incr num_nonconsts;
      if cd_res = None then incr num_normal)
    cstrs;
  let tdecls = ref [] in
  let rec describe_constructors idx_const idx_nonconst = function
      [] -> []
    | {cd_id; cd_args; cd_res; cd_loc; cd_attributes} :: rem ->
        let ty_res =
          match cd_res with
          | Some ty_res' -> ty_res'
          | None -> ty_res
        in
        let (tag, descr_rem) =
          match cd_args with
            Cstr_tuple [] -> (Cstr_constant idx_const,
                   describe_constructors (idx_const+1) idx_nonconst rem)
          | _  -> (Cstr_block idx_nonconst,
                   describe_constructors idx_const (idx_nonconst+1) rem) in
        let tyl =
          match cd_args with
          | Cstr_tuple l -> l
          | Cstr_record (_, l) -> List.map (fun l -> l.ld_type) l
        in
        (* Note: variables bound by Tpoly are Tvar, not Tunivar,
           and thus they are not considered as free, which is
           what we want. *)
        let arg_vars_set, arg_vars = free_vars (newgenty (Ttuple tyl)) in
        let existentials =
          match cd_res with
          | None ->
              []
          | Some type_ret ->
              let res_vars, _ = free_vars type_ret in
              TypeSet.elements (TypeSet.diff arg_vars_set res_vars)
        in
        let type_manifest () =
          match decl.type_manifest, manifest_decl with
          | Some {desc = Tconstr(Path.Pdot (m, name, _), _, _)}, _ ->
              Some (Path.Pdot (m, name ^ "." ^ Ident.name cd_id, Path.nopos))
          | Some {desc = Tconstr(Path.Pident _, _, _)},
            Some {type_kind = Type_variant cstrs} ->
              let c =
                try
                  List.find
                    (fun c -> Ident.name c.cd_id = Ident.name cd_id)
                    cstrs
                with Not_found -> assert false
              in
              begin match c.cd_args with
              | Cstr_record (id, _) -> Some (Path.Pident id)
              | _ -> assert false
              end
          | _ -> None
        in
        let cstr_args, cstr_inlined, tds =
          constructor_args ty_path type_manifest
            arg_vars
            (Record_inlined idx_nonconst)
            cd_args
        in
        tdecls := tds @ !tdecls;
        let cstr =
          { cstr_name = Ident.name cd_id;
            cstr_res = ty_res;
            cstr_existentials = existentials;
            cstr_args;
            cstr_arity = List.length cstr_args;
            cstr_tag = tag;
            cstr_consts = !num_consts;
            cstr_nonconsts = !num_nonconsts;
            cstr_normal = !num_normal;
            cstr_private = decl.type_private;
            cstr_generalized = cd_res <> None;
            cstr_loc = cd_loc;
            cstr_attributes = cd_attributes;
            cstr_inlined;
          } in
        (cd_id, cstr) :: descr_rem in
  let r = describe_constructors 0 0 cstrs in
  r, !tdecls

<<<<<<< HEAD
let exception_descr ?rebind path_exc decl =
  let type_manifest () = rebind in
  let cstr_args, cstr_inlined, tds =
    constructor_args path_exc type_manifest []
      (Record_exception path_exc)
      decl.exn_args
  in
  { cstr_name = Path.last path_exc;
    cstr_res = Predef.type_exn;
    cstr_existentials = [];
    cstr_args;
    cstr_arity = List.length cstr_args;
    cstr_tag = Cstr_exception (path_exc, decl.exn_loc);
    cstr_consts = -1;
    cstr_nonconsts = -1;
    cstr_private = Public;
    cstr_normal = -1;
    cstr_generalized = false;
    cstr_loc = decl.exn_loc;
    cstr_attributes = decl.exn_attributes;
    cstr_inlined;
  }, tds
=======
let extension_descr path_ext ext =
  let ty_res =
    match ext.ext_ret_type with
        Some type_ret -> type_ret
      | None ->
          newgenty (Tconstr(ext.ext_type_path, ext.ext_type_params, ref Mnil))
  in
  let tag = Cstr_extension(path_ext, ext.ext_args = []) in
  let existentials =
    match ext.ext_ret_type with
      | None -> []
      | Some type_ret ->
          let ret_vars = free_vars type_ret in
          let arg_vars = free_vars (newgenty (Ttuple ext.ext_args)) in
            TypeSet.elements (TypeSet.diff arg_vars ret_vars)
  in
    { cstr_name = Path.last path_ext;
      cstr_res = ty_res;
      cstr_existentials = existentials;
      cstr_args = ext.ext_args;
      cstr_arity = List.length ext.ext_args;
      cstr_tag = tag;
      cstr_consts = -1;
      cstr_nonconsts = -1;
      cstr_private = ext.ext_private;
      cstr_normal = -1;
      cstr_generalized = ext.ext_ret_type <> None;
      cstr_loc = ext.ext_loc;
      cstr_attributes = ext.ext_attributes;
    }
>>>>>>> 047e0974

let none = {desc = Ttuple []; level = -1; id = -1}
                                        (* Clearly ill-formed type *)
let dummy_label =
  { lbl_name = ""; lbl_res = none; lbl_arg = none; lbl_mut = Immutable;
    lbl_pos = (-1); lbl_all = [||]; lbl_repres = Record_regular;
    lbl_private = Public;
    lbl_loc = Location.none;
    lbl_attributes = [];
  }

let label_descrs ty_res lbls repres priv =
  let all_labels = Array.create (List.length lbls) dummy_label in
  let rec describe_labels num = function
      [] -> []
    | l :: rest ->
        let lbl =
          { lbl_name = Ident.name l.ld_id;
            lbl_res = ty_res;
            lbl_arg = l.ld_type;
            lbl_mut = l.ld_mutable;
            lbl_pos = num;
            lbl_all = all_labels;
            lbl_repres = repres;
            lbl_private = priv;
            lbl_loc = l.ld_loc;
            lbl_attributes = l.ld_attributes;
          } in
        all_labels.(num) <- lbl;
        (l.ld_id, lbl) :: describe_labels (num+1) rest in
  describe_labels 0 lbls

exception Constr_not_found

let rec find_constr tag num_const num_nonconst = function
    [] ->
      raise Constr_not_found
  | {cd_args = Cstr_tuple []; _} as c  :: rem ->
      if tag = Cstr_constant num_const
      then c
      else find_constr tag (num_const + 1) num_nonconst rem
  | c :: rem ->
      if tag = Cstr_block num_nonconst
      then c
      else find_constr tag num_const (num_nonconst + 1) rem

let find_constr_by_tag tag cstrlist =
  find_constr tag 0 0 cstrlist<|MERGE_RESOLUTION|>--- conflicted
+++ resolved
@@ -164,52 +164,38 @@
   let r = describe_constructors 0 0 cstrs in
   r, !tdecls
 
-<<<<<<< HEAD
-let exception_descr ?rebind path_exc decl =
-  let type_manifest () = rebind in
-  let cstr_args, cstr_inlined, tds =
-    constructor_args path_exc type_manifest []
-      (Record_exception path_exc)
-      decl.exn_args
-  in
-  { cstr_name = Path.last path_exc;
-    cstr_res = Predef.type_exn;
-    cstr_existentials = [];
-    cstr_args;
-    cstr_arity = List.length cstr_args;
-    cstr_tag = Cstr_exception (path_exc, decl.exn_loc);
-    cstr_consts = -1;
-    cstr_nonconsts = -1;
-    cstr_private = Public;
-    cstr_normal = -1;
-    cstr_generalized = false;
-    cstr_loc = decl.exn_loc;
-    cstr_attributes = decl.exn_attributes;
-    cstr_inlined;
-  }, tds
-=======
-let extension_descr path_ext ext =
+let extension_descr ?rebind path_ext ext =
   let ty_res =
     match ext.ext_ret_type with
         Some type_ret -> type_ret
-      | None ->
-          newgenty (Tconstr(ext.ext_type_path, ext.ext_type_params, ref Mnil))
-  in
-  let tag = Cstr_extension(path_ext, ext.ext_args = []) in
+      | None -> newgenconstr ext.ext_type_path ext.ext_type_params
+  in
+  (* TODO #5528: merge code below with constructor_descrs *)
+  let tyl =
+    match ext.ext_args with
+    | Cstr_tuple l -> l
+    | Cstr_record (_, l) -> List.map (fun l -> l.ld_type) l
+  in
+  let arg_vars_set, arg_vars = free_vars (newgenty (Ttuple tyl)) in
   let existentials =
     match ext.ext_ret_type with
       | None -> []
       | Some type_ret ->
-          let ret_vars = free_vars type_ret in
-          let arg_vars = free_vars (newgenty (Ttuple ext.ext_args)) in
-            TypeSet.elements (TypeSet.diff arg_vars ret_vars)
+          let res_vars, _ = free_vars type_ret in
+          TypeSet.elements (TypeSet.diff arg_vars_set res_vars)
+  in
+  let cstr_args, cstr_inlined, tds =
+    constructor_args path_ext (fun () -> rebind)
+      arg_vars
+      (Record_extension path_ext)
+      ext.ext_args
   in
     { cstr_name = Path.last path_ext;
       cstr_res = ty_res;
       cstr_existentials = existentials;
-      cstr_args = ext.ext_args;
-      cstr_arity = List.length ext.ext_args;
-      cstr_tag = tag;
+      cstr_args;
+      cstr_arity = List.length cstr_args;
+      cstr_tag = Cstr_extension(path_ext, cstr_args = []);
       cstr_consts = -1;
       cstr_nonconsts = -1;
       cstr_private = ext.ext_private;
@@ -217,8 +203,10 @@
       cstr_generalized = ext.ext_ret_type <> None;
       cstr_loc = ext.ext_loc;
       cstr_attributes = ext.ext_attributes;
-    }
->>>>>>> 047e0974
+      cstr_inlined;
+    },
+    tds
+
 
 let none = {desc = Ttuple []; level = -1; id = -1}
                                         (* Clearly ill-formed type *)
