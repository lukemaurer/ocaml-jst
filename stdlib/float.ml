# 1 "float.ml"
(**************************************************************************)
(*                                                                        *)
(*                                 OCaml                                  *)
(*                                                                        *)
(*             Xavier Leroy, projet Cristal, INRIA Rocquencourt           *)
(*                        Nicolas Ojeda Bar, LexiFi                       *)
(*                                                                        *)
(*   Copyright 2018 Institut National de Recherche en Informatique et     *)
(*     en Automatique.                                                    *)
(*                                                                        *)
(*   All rights reserved.  This file is distributed under the terms of    *)
(*   the GNU Lesser General Public License version 2.1, with the          *)
(*   special exception on linking described in the file LICENSE.          *)
(*                                                                        *)
(**************************************************************************)

<<<<<<< HEAD
open! Stdlib

[@@@ocaml.flambda_o3]

[@@@ocaml.nolabels]

external neg : float -> float = "%negfloat"
external add : float -> float -> float = "%addfloat"
external sub : float -> float -> float = "%subfloat"
external mul : float -> float -> float = "%mulfloat"
external div : float -> float -> float = "%divfloat"
=======
external neg : (float[@local_opt]) -> (float[@local_opt]) = "%negfloat"
external add : (float[@local_opt]) -> (float[@local_opt]) -> (float[@local_opt]) = "%addfloat"
external sub : (float[@local_opt]) -> (float[@local_opt]) -> (float[@local_opt]) = "%subfloat"
external mul : (float[@local_opt]) -> (float[@local_opt]) -> (float[@local_opt]) = "%mulfloat"
external div : (float[@local_opt]) -> (float[@local_opt]) -> (float[@local_opt]) = "%divfloat"
>>>>>>> 94454f5f
external rem : float -> float -> float = "caml_fmod_float" "fmod"
  [@@unboxed] [@@noalloc]
external fma : float -> float -> float -> float = "caml_fma_float" "caml_fma"
  [@@unboxed] [@@noalloc]
external abs : (float[@local_opt]) -> (float[@local_opt]) = "%absfloat"

let zero = 0.
let one = 1.
let minus_one = -1.
let infinity = Stdlib.infinity
let neg_infinity = Stdlib.neg_infinity
let nan = Stdlib.nan
let is_finite (x: float) = x -. x = 0.
let is_infinite (x: float) = 1. /. x = 0.
let is_nan (x: float) = x <> x

let pi = 0x1.921fb54442d18p+1
let max_float = Stdlib.max_float
let min_float = Stdlib.min_float
let epsilon = Stdlib.epsilon_float
external of_int : int -> (float[@local_opt]) = "%floatofint"
external to_int : float -> int = "%intoffloat"
external of_string : string -> float = "caml_float_of_string"
let of_string_opt = Stdlib.float_of_string_opt
let to_string = Stdlib.string_of_float
type fpclass = Stdlib.fpclass =
    FP_normal
  | FP_subnormal
  | FP_zero
  | FP_infinite
  | FP_nan
external classify_float : (float [@unboxed]) -> fpclass =
  "caml_classify_float" "caml_classify_float_unboxed" [@@noalloc]
external pow : float -> float -> float = "caml_power_float" "pow"
  [@@unboxed] [@@noalloc]
external sqrt : float -> float = "caml_sqrt_float" "sqrt"
  [@@unboxed] [@@noalloc]
external exp : float -> float = "caml_exp_float" "exp" [@@unboxed] [@@noalloc]
external log : float -> float = "caml_log_float" "log" [@@unboxed] [@@noalloc]
external log10 : float -> float = "caml_log10_float" "log10"
  [@@unboxed] [@@noalloc]
external expm1 : float -> float = "caml_expm1_float" "caml_expm1"
  [@@unboxed] [@@noalloc]
external log1p : float -> float = "caml_log1p_float" "caml_log1p"
  [@@unboxed] [@@noalloc]
external cos : float -> float = "caml_cos_float" "cos" [@@unboxed] [@@noalloc]
external sin : float -> float = "caml_sin_float" "sin" [@@unboxed] [@@noalloc]
external tan : float -> float = "caml_tan_float" "tan" [@@unboxed] [@@noalloc]
external acos : float -> float = "caml_acos_float" "acos"
  [@@unboxed] [@@noalloc]
external asin : float -> float = "caml_asin_float" "asin"
  [@@unboxed] [@@noalloc]
external atan : float -> float = "caml_atan_float" "atan"
  [@@unboxed] [@@noalloc]
external atan2 : float -> float -> float = "caml_atan2_float" "atan2"
  [@@unboxed] [@@noalloc]
external hypot : float -> float -> float
               = "caml_hypot_float" "caml_hypot" [@@unboxed] [@@noalloc]
external cosh : float -> float = "caml_cosh_float" "cosh"
  [@@unboxed] [@@noalloc]
external sinh : float -> float = "caml_sinh_float" "sinh"
  [@@unboxed] [@@noalloc]
external tanh : float -> float = "caml_tanh_float" "tanh"
  [@@unboxed] [@@noalloc]
external trunc : float -> float = "caml_trunc_float" "caml_trunc"
  [@@unboxed] [@@noalloc]
external round : float -> float = "caml_round_float" "caml_round"
  [@@unboxed] [@@noalloc]
external ceil : float -> float = "caml_ceil_float" "ceil"
  [@@unboxed] [@@noalloc]
external floor : float -> float = "caml_floor_float" "floor"
[@@unboxed] [@@noalloc]

let is_integer x = x = trunc x && is_finite x

external next_after : float -> float -> float
  = "caml_nextafter_float" "caml_nextafter" [@@unboxed] [@@noalloc]

let succ x = next_after x infinity
let pred x = next_after x neg_infinity

external copy_sign : float -> float -> float
                  = "caml_copysign_float" "caml_copysign"
                  [@@unboxed] [@@noalloc]
external sign_bit : (float [@unboxed]) -> bool
  = "caml_signbit_float" "caml_signbit" [@@noalloc]

external frexp : float -> float * int = "caml_frexp_float"
external ldexp : (float [@unboxed]) -> (int [@untagged]) -> (float [@unboxed]) =
  "caml_ldexp_float" "caml_ldexp_float_unboxed" [@@noalloc]
external modf : float -> float * float = "caml_modf_float"
type t = float
external compare : float -> float -> int = "%compare"
let equal x y = compare x y = 0

let[@inline] min (x: float) (y: float) =
  if y > x || (not(sign_bit y) && sign_bit x) then
    if is_nan y then y else x
  else if is_nan x then x else y

let[@inline] max (x: float) (y: float) =
  if y > x || (not(sign_bit y) && sign_bit x) then
    if is_nan x then x else y
  else if is_nan y then y else x

let[@inline] min_max (x: float) (y: float) =
  if is_nan x || is_nan y then (nan, nan)
  else if y > x || (not(sign_bit y) && sign_bit x) then (x, y) else (y, x)

let[@inline] min_num (x: float) (y: float) =
  if y > x || (not(sign_bit y) && sign_bit x) then
    if is_nan x then y else x
  else if is_nan y then x else y

let[@inline] max_num (x: float) (y: float) =
  if y > x || (not(sign_bit y) && sign_bit x) then
    if is_nan y then x else y
  else if is_nan x then y else x

let[@inline] min_max_num (x: float) (y: float) =
  if is_nan x then (y,y)
  else if is_nan y then (x,x)
  else if y > x || (not(sign_bit y) && sign_bit x) then (x,y) else (y,x)

external seeded_hash_param : int -> int -> int -> float -> int
                           = "caml_hash" [@@noalloc]
let hash x = seeded_hash_param 10 100 0 x

module Array = struct

  type t = floatarray

  external length : t -> int = "%floatarray_length"
  external get : t -> int -> float = "%floatarray_safe_get"
  external set : t -> int -> float -> unit = "%floatarray_safe_set"
  external create : int -> t = "caml_floatarray_create"
  external unsafe_get : t -> int -> float = "%floatarray_unsafe_get"
  external unsafe_set : t -> int -> float -> unit = "%floatarray_unsafe_set"

  let unsafe_fill a ofs len v =
    for i = ofs to ofs + len - 1 do unsafe_set a i v done

  external unsafe_blit: t -> int -> t -> int -> int -> unit =
    "caml_floatarray_blit" [@@noalloc]

  let check a ofs len msg =
    if ofs < 0 || len < 0 || ofs + len < 0 || ofs + len > length a then
      invalid_arg msg

  let make n v =
    let result = create n in
    unsafe_fill result 0 n v;
    result

  let init l f =
    if l < 0 then invalid_arg "Float.Array.init"
    else
      let res = create l in
      for i = 0 to l - 1 do
        unsafe_set res i (f i)
      done;
      res

  let append a1 a2 =
    let l1 = length a1 in
    let l2 = length a2 in
    let result = create (l1 + l2) in
    unsafe_blit a1 0 result 0 l1;
    unsafe_blit a2 0 result l1 l2;
    result

  (* next 3 functions: modified copy of code from string.ml *)
  let ensure_ge (x:int) y =
    if x >= y then x else invalid_arg "Float.Array.concat"

  let rec sum_lengths acc = function
    | [] -> acc
    | hd :: tl -> sum_lengths (ensure_ge (length hd + acc) acc) tl

  let concat l =
    let len = sum_lengths 0 l in
    let result = create len in
    let rec loop l i =
      match l with
      | [] -> assert (i = len)
      | hd :: tl ->
        let hlen = length hd in
        unsafe_blit hd 0 result i hlen;
        loop tl (i + hlen)
    in
    loop l 0;
    result

  let sub a ofs len =
    check a ofs len "Float.Array.sub";
    let result = create len in
    unsafe_blit a ofs result 0 len;
    result

  let copy a =
    let l = length a in
    let result = create l in
    unsafe_blit a 0 result 0 l;
    result

  let fill a ofs len v =
    check a ofs len "Float.Array.fill";
    unsafe_fill a ofs len v

  let blit src sofs dst dofs len =
    check src sofs len "Float.array.blit";
    check dst dofs len "Float.array.blit";
    unsafe_blit src sofs dst dofs len

  let to_list a =
    List.init (length a) (unsafe_get a)

  let of_list l =
    let result = create (List.length l) in
    let rec fill i l =
      match l with
      | [] -> result
      | h :: t -> unsafe_set result i h; fill (i + 1) t
    in
    fill 0 l

  (* duplicated from array.ml *)
  let iter f a =
    for i = 0 to length a - 1 do f (unsafe_get a i) done

  (* duplicated from array.ml *)
  let iter2 f a b =
    if length a <> length b then
      invalid_arg "Float.Array.iter2: arrays must have the same length"
    else
      for i = 0 to length a - 1 do f (unsafe_get a i) (unsafe_get b i) done

  let map f a =
    let l = length a in
    let r = create l in
    for i = 0 to l - 1 do
      unsafe_set r i (f (unsafe_get a i))
    done;
    r

  let map2 f a b =
    let la = length a in
    let lb = length b in
    if la <> lb then
      invalid_arg "Float.Array.map2: arrays must have the same length"
    else begin
      let r = create la in
      for i = 0 to la - 1 do
        unsafe_set r i (f (unsafe_get a i) (unsafe_get b i))
      done;
      r
    end

  (* duplicated from array.ml *)
  let iteri f a =
    for i = 0 to length a - 1 do f i (unsafe_get a i) done

  let mapi f a =
    let l = length a in
    let r = create l in
    for i = 0 to l - 1 do
      unsafe_set r i (f i (unsafe_get a i))
    done;
    r

  (* duplicated from array.ml *)
  let fold_left f x a =
    let r = ref x in
    for i = 0 to length a - 1 do
      r := f !r (unsafe_get a i)
    done;
    !r

  (* duplicated from array.ml *)
  let fold_right f a x =
    let r = ref x in
    for i = length a - 1 downto 0 do
      r := f (unsafe_get a i) !r
    done;
    !r

  (* duplicated from array.ml *)
  let exists p a =
    let n = length a in
    let rec loop i =
      if i = n then false
      else if p (unsafe_get a i) then true
      else loop (i + 1) in
    loop 0

  (* duplicated from array.ml *)
  let for_all p a =
    let n = length a in
    let rec loop i =
      if i = n then true
      else if p (unsafe_get a i) then loop (i + 1)
      else false in
    loop 0

  (* duplicated from array.ml *)
  let mem x a =
    let n = length a in
    let rec loop i =
      if i = n then false
      else if compare (unsafe_get a i) x = 0 then true
      else loop (i + 1)
    in
    loop 0

  (* mostly duplicated from array.ml, but slightly different *)
  let mem_ieee x a =
    let n = length a in
    let rec loop i =
      if i = n then false
      else if x = (unsafe_get a i) then true
      else loop (i + 1)
    in
    loop 0

  (* duplicated from array.ml *)
  exception Bottom of int
  let sort cmp a =
    let maxson l i =
      let i31 = i+i+i+1 in
      let x = ref i31 in
      if i31+2 < l then begin
        if cmp (get a i31) (get a (i31+1)) < 0 then x := i31+1;
        if cmp (get a !x) (get a (i31+2)) < 0 then x := i31+2;
        !x
      end else
        if i31+1 < l && cmp (get a i31) (get a (i31+1)) < 0
        then i31+1
        else if i31 < l then i31 else raise (Bottom i)
    in
    let rec trickledown l i e =
      let j = maxson l i in
      if cmp (get a j) e > 0 then begin
        set a i (get a j);
        trickledown l j e;
      end else begin
        set a i e;
      end;
    in
    let trickle l i e = try trickledown l i e with Bottom i -> set a i e in
    let rec bubbledown l i =
      let j = maxson l i in
      set a i (get a j);
      bubbledown l j
    in
    let bubble l i = try bubbledown l i with Bottom i -> i in
    let rec trickleup i e =
      let father = (i - 1) / 3 in
      assert (i <> father);
      if cmp (get a father) e < 0 then begin
        set a i (get a father);
        if father > 0 then trickleup father e else set a 0 e;
      end else begin
        set a i e;
      end;
    in
    let l = length a in
    for i = (l + 1) / 3 - 1 downto 0 do trickle l i (get a i); done;
    for i = l - 1 downto 2 do
      let e = (get a i) in
      set a i (get a 0);
      trickleup (bubble i 0) e;
    done;
    if l > 1 then (let e = (get a 1) in set a 1 (get a 0); set a 0 e)

  (* duplicated from array.ml, except for the call to [create] *)
  let cutoff = 5
  let stable_sort cmp a =
    let merge src1ofs src1len src2 src2ofs src2len dst dstofs =
      let src1r = src1ofs + src1len and src2r = src2ofs + src2len in
      let rec loop i1 s1 i2 s2 d =
        if cmp s1 s2 <= 0 then begin
          set dst d s1;
          let i1 = i1 + 1 in
          if i1 < src1r then
            loop i1 (get a i1) i2 s2 (d + 1)
          else
            blit src2 i2 dst (d + 1) (src2r - i2)
        end else begin
          set dst d s2;
          let i2 = i2 + 1 in
          if i2 < src2r then
            loop i1 s1 i2 (get src2 i2) (d + 1)
          else
            blit a i1 dst (d + 1) (src1r - i1)
        end
      in loop src1ofs (get a src1ofs) src2ofs (get src2 src2ofs) dstofs;
    in
    let isortto srcofs dst dstofs len =
      for i = 0 to len - 1 do
        let e = (get a (srcofs + i)) in
        let j = ref (dstofs + i - 1) in
        while (!j >= dstofs && cmp (get dst !j) e > 0) do
          set dst (!j + 1) (get dst !j);
          decr j;
        done;
        set dst (!j + 1) e;
      done;
    in
    let rec sortto srcofs dst dstofs len =
      if len <= cutoff then isortto srcofs dst dstofs len else begin
        let l1 = len / 2 in
        let l2 = len - l1 in
        sortto (srcofs + l1) dst (dstofs + l1) l2;
        sortto srcofs a (srcofs + l2) l1;
        merge (srcofs + l2) l1 dst (dstofs + l1) l2 dst dstofs;
      end;
    in
    let l = length a in
    if l <= cutoff then isortto 0 a 0 l else begin
      let l1 = l / 2 in
      let l2 = l - l1 in
      let t = create l2 in
      sortto l1 t 0 l2;
      sortto 0 a l2 l1;
      merge l2 l1 t 0 l2 a 0;
    end

  let fast_sort = stable_sort

  (* duplicated from array.ml *)
  let to_seq a =
    let rec aux i () =
      if i < length a
      then
        let x = unsafe_get a i in
        Seq.Cons (x, aux (i+1))
      else Seq.Nil
    in
    aux 0

  (* duplicated from array.ml *)
  let to_seqi a =
    let rec aux i () =
      if i < length a
      then
        let x = unsafe_get a i in
        Seq.Cons ((i,x), aux (i+1))
      else Seq.Nil
    in
    aux 0

  (* mostly duplicated from array.ml *)
  let of_rev_list l =
    let len = List.length l in
    let a = create len in
    let rec fill i = function
        [] -> a
      | hd::tl -> unsafe_set a i hd; fill (i-1) tl
    in
    fill (len-1) l

  (* duplicated from array.ml *)
  let of_seq i =
    let l = Seq.fold_left (fun acc x -> x::acc) [] i in
    of_rev_list l


  let map_to_array f a =
    let l = length a in
    if l = 0 then [| |] else begin
      let r = Array.make l (f (unsafe_get a 0)) in
      for i = 1 to l - 1 do
        Array.unsafe_set r i (f (unsafe_get a i))
      done;
      r
    end

  let map_from_array f a =
    let l = Array.length a in
    let r = create l in
    for i = 0 to l - 1 do
      unsafe_set r i (f (Array.unsafe_get a i))
    done;
    r

end

module ArrayLabels = Array<|MERGE_RESOLUTION|>--- conflicted
+++ resolved
@@ -15,25 +15,17 @@
 (*                                                                        *)
 (**************************************************************************)
 
-<<<<<<< HEAD
 open! Stdlib
 
 [@@@ocaml.flambda_o3]
 
 [@@@ocaml.nolabels]
 
-external neg : float -> float = "%negfloat"
-external add : float -> float -> float = "%addfloat"
-external sub : float -> float -> float = "%subfloat"
-external mul : float -> float -> float = "%mulfloat"
-external div : float -> float -> float = "%divfloat"
-=======
 external neg : (float[@local_opt]) -> (float[@local_opt]) = "%negfloat"
 external add : (float[@local_opt]) -> (float[@local_opt]) -> (float[@local_opt]) = "%addfloat"
 external sub : (float[@local_opt]) -> (float[@local_opt]) -> (float[@local_opt]) = "%subfloat"
 external mul : (float[@local_opt]) -> (float[@local_opt]) -> (float[@local_opt]) = "%mulfloat"
 external div : (float[@local_opt]) -> (float[@local_opt]) -> (float[@local_opt]) = "%divfloat"
->>>>>>> 94454f5f
 external rem : float -> float -> float = "caml_fmod_float" "fmod"
   [@@unboxed] [@@noalloc]
 external fma : float -> float -> float -> float = "caml_fma_float" "caml_fma"
