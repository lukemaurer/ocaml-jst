(**************************************************************************)
(*                                                                        *)
(*                                 OCaml                                  *)
(*                                                                        *)
(*                       Pierre Chambart, OCamlPro                        *)
(*           Mark Shinwell and Leo White, Jane Street Europe              *)
(*                                                                        *)
(*   Copyright 2013--2016 OCamlPro SAS                                    *)
(*   Copyright 2014--2016 Jane Street Group LLC                           *)
(*                                                                        *)
(*   All rights reserved.  This file is distributed under the terms of    *)
(*   the GNU Lesser General Public License version 2.1, with the          *)
(*   special exception on linking described in the file LICENSE.          *)
(*                                                                        *)
(**************************************************************************)

[@@@ocaml.warning "+a-4-9-30-40-41-42-66"]
open! Int_replace_polymorphic_compare

module Env = Closure_conversion_aux.Env
module Function_decls = Closure_conversion_aux.Function_decls
module Function_decl = Function_decls.Function_decl
module Names = Internal_variable_names

let name_expr = Flambda_utils.name_expr
let name_expr_from_var = Flambda_utils.name_expr_from_var

type t = {
<<<<<<< HEAD
  current_unit_id : Compilation_unit.t;
  filename : string;
=======
  current_unit_id : Ident.t;
>>>>>>> 72a7658a
  backend : (module Backend_intf.S);
  mutable imported_symbols : Symbol.Set.t;
  mutable declared_symbols : (Symbol.t * Flambda.constant_defining_value) list;
}

let add_default_argument_wrappers lam =
  let defs_are_all_functions (defs : (_ * Lambda.lambda) list) =
    List.for_all (function (_, Lambda.Lfunction _) -> true | _ -> false) defs
  in
  let f (lam : Lambda.lambda) : Lambda.lambda =
    match lam with
    | Llet (( Strict | Alias | StrictOpt), _k, id,
        Lfunction {kind; params; body = fbody; attr; loc;
                   mode; region}, body) ->
      begin match
        Simplif.split_default_wrapper ~id ~kind ~params
          ~body:fbody ~return:Pgenval ~attr ~loc ~mode ~region
      with
      | [fun_id, def] -> Llet (Alias, Pgenval, fun_id, def, body)
      | [fun_id, def; inner_fun_id, def_inner] ->
        Llet (Alias, Pgenval, inner_fun_id, def_inner,
              Llet (Alias, Pgenval, fun_id, def, body))
      | _ -> assert false
      end
    | Lletrec (defs, body) as lam ->
      if defs_are_all_functions defs then
        let defs =
          List.flatten
            (List.map
               (function
                 | (id, Lambda.Lfunction {kind; params; body; attr; loc;
                                          mode; region}) ->
                   Simplif.split_default_wrapper ~id ~kind ~params ~body
                     ~return:Pgenval ~attr ~loc ~mode ~region
                 | _ -> assert false)
               defs)
        in
        Lletrec (defs, body)
      else lam
    | lam -> lam
  in
  Lambda.map f lam

(** Generate a wrapper ("stub") function that accepts a tuple argument and
    calls another function with arguments extracted in the obvious
    manner from the tuple. *)
let tupled_function_call_stub original_params unboxed_version ~closure_bound_var ~region
      : Flambda.function_declaration =
  let tuple_param_var = Variable.rename unboxed_version in
  let params = List.map (fun p -> Variable.rename p) original_params in
  let call : Flambda.t =
    Apply ({
        func = unboxed_version;
        args = params;
        (* CR-someday mshinwell for mshinwell: investigate if there is some
           redundancy here (func is also unboxed_version) *)
        kind = Direct (Closure_id.wrap unboxed_version);
        dbg = Debuginfo.none;
        reg_close = Rc_normal;
        mode = if region then Lambda.alloc_heap else Lambda.alloc_local;
        inlined = Default_inlined;
        specialise = Default_specialise;
        probe = None;
      })
  in
  let _, body =
    List.fold_left (fun (pos, body) param ->
        let lam : Flambda.named =
          Prim (Pfield pos, [tuple_param_var], Debuginfo.none)
        in
        pos + 1, Flambda.create_let param lam body)
      (0, call) params
  in
  (* Tupled functions are always Alloc_heap. See translcore.ml *)
  let alloc_mode = Lambda.alloc_heap in
  let tuple_param = Parameter.wrap tuple_param_var alloc_mode in
  Flambda.create_function_declaration ~params:[tuple_param] ~alloc_mode ~region
    ~body ~stub:true ~dbg:Debuginfo.none ~inline:Default_inline
    ~specialise:Default_specialise ~is_a_functor:false
    ~closure_origin:(Closure_origin.create (Closure_id.wrap closure_bound_var))
    ~poll:Default_poll (* don't propogate attribute to wrappers *)

let register_const t (constant:Flambda.constant_defining_value) name
    : Flambda.constant_defining_value_block_field * Internal_variable_names.t =
  let var = Variable.create name in
  let symbol = Symbol_utils.Flambda.for_variable var in
  t.declared_symbols <- (symbol, constant) :: t.declared_symbols;
  Symbol symbol, name

let rec declare_const t (const : Lambda.structured_constant)
    : Flambda.constant_defining_value_block_field * Internal_variable_names.t =
  match const with
  | Const_base (Const_int c) -> (Const (Int c), Names.const_int)
  | Const_base (Const_char c) -> (Const (Char c), Names.const_char)
  | Const_base (Const_string (s, _, _)) ->
    let const, name =
      if Config.safe_string then
        (Flambda.Allocated_const (Immutable_string s),
         Names.const_immstring)
      else
        (Flambda.Allocated_const (String s),
         Names.const_string)
    in
    register_const t const name
  | Const_base (Const_float c) ->
    register_const t
      (Allocated_const (Float (float_of_string c)))
      Names.const_float
  | Const_base (Const_int32 c) ->
    register_const t (Allocated_const (Int32 c))
      Names.const_int32
  | Const_base (Const_int64 c) ->
    register_const t (Allocated_const (Int64 c))
      Names.const_int64
  | Const_base (Const_nativeint c) ->
    register_const t (Allocated_const (Nativeint c)) Names.const_nativeint
  | Const_immstring c ->
    register_const t (Allocated_const (Immutable_string c))
      Names.const_immstring
  | Const_float_array c | Const_float_block c ->
    register_const t
      (Allocated_const (Immutable_float_array (List.map float_of_string c)))
      Names.const_float_array
  | Const_block (tag, consts) ->
    let const : Flambda.constant_defining_value =
      Block (Tag.create_exn tag,
             List.map (fun c -> fst (declare_const t c)) consts)
    in
    register_const t const Names.const_block

let close_const t (const : Lambda.structured_constant)
      : Flambda.named * Internal_variable_names.t =
  match declare_const t const with
  | Const c, name ->
    Const c, name
  | Symbol s, name ->
    Symbol s, name

let lambda_const_bool b : Lambda.structured_constant =
  if b then
    Lambda.const_int 1
  else
    Lambda.const_int 0

let lambda_const_int i : Lambda.structured_constant =
  Const_base (Const_int i)

let rec close t env (lam : Lambda.lambda) : Flambda.t =
  match lam with
  | Lvar id ->
     begin match Env.find_var_exn env id with
     | var -> Var var
     | exception Not_found ->
        Misc.fatal_errorf "Closure_conversion.close: unbound identifier %a"
          Ident.print id
     end
  | Lmutvar id ->
    begin match Env.find_mutable_var_exn env id with
    | mut_var ->
       name_expr (Read_mutable mut_var) ~name:Names.read_mutable
    | exception Not_found ->
       Misc.fatal_errorf
         "Closure_conversion.close: unbound mutable identifier %a"
         Ident.print id
    end
  | Lconst cst ->
    let cst, name = close_const t cst in
    name_expr cst ~name
  | Llet ((Strict | Alias | StrictOpt), _value_kind, id, defining_expr, body) ->
    (* TODO: keep value_kind in flambda *)
    let var = Variable.create_with_same_name_as_ident id in
    let defining_expr =
      close_let_bound_expression t var env defining_expr
    in
    let body = close t (Env.add_var env id var) body in
    Flambda.create_let var defining_expr body
  | Lmutlet (block_kind, id, defining_expr, body) ->
    let mut_var = Mutable_variable.create_with_same_name_as_ident id in
    let var = Variable.create_with_same_name_as_ident id in
    let defining_expr =
      close_let_bound_expression t var env defining_expr
    in
    let body = close t (Env.add_mutable_var env id mut_var) body in
    Flambda.create_let var defining_expr
      (Let_mutable
         { var = mut_var;
           initial_value = var;
           body;
           contents_kind = block_kind })
  | Lfunction { kind; params; body; attr; loc; mode; region } ->
    let name = Names.anon_fn_with_loc loc in
    let closure_bound_var = Variable.create name in
    (* CR-soon mshinwell: some of this is now very similar to the let rec case
       below *)
    let set_of_closures_var = Variable.create Names.set_of_closures in
    let set_of_closures =
      let decl =
        Function_decl.create ~let_rec_ident:None ~closure_bound_var ~kind ~mode
          ~region ~params:(List.map fst params) ~body ~attr ~loc
      in
      close_functions t env (Function_decls.create [decl])
    in
    let project_closure : Flambda.project_closure =
      { set_of_closures = set_of_closures_var;
        closure_id = Closure_id.wrap closure_bound_var;
      }
    in
    Flambda.create_let set_of_closures_var set_of_closures
      (name_expr (Project_closure (project_closure)) ~name)
  | Lapply { ap_func; ap_args; ap_loc; ap_region_close; ap_mode;
             ap_tailcall = _; ap_inlined; ap_specialised; ap_probe; } ->
    Lift_code.lifting_helper (close_list t env ap_args)
      ~evaluation_order:`Right_to_left
      ~name:Names.apply_arg
      ~create_body:(fun args ->
        let func = close t env ap_func in
        let func_var = Variable.create Names.apply_funct in
        Flambda.create_let func_var (Expr func)
          (Apply ({
              func = func_var;
              args;
              kind = Indirect;
              dbg = Debuginfo.from_location ap_loc;
              reg_close = ap_region_close;
              mode = ap_mode;
              inlined = ap_inlined;
              specialise = ap_specialised;
              probe = ap_probe;
            })))

  | Lletrec (defs, body) ->
    let env =
      List.fold_right (fun (id,  _) env ->
          Env.add_var env id (Variable.create_with_same_name_as_ident id))
        defs env
    in
    let function_declarations =
      (* Identify any bindings in the [let rec] that are functions.  These
         will be named after the corresponding identifier in the [let rec]. *)
      List.map (function
          | (let_rec_ident,
             Lambda.Lfunction { kind; params; body; attr; loc; mode; region }) ->
            let closure_bound_var =
              Variable.create_with_same_name_as_ident let_rec_ident
            in
            let function_declaration =
              Function_decl.create ~let_rec_ident:(Some let_rec_ident)
                ~closure_bound_var ~kind ~mode ~region
                ~params:(List.map fst params) ~body ~attr ~loc
            in
            Some function_declaration
          | _ -> None)
        defs
    in
    begin match
      Misc.Stdlib.List.some_if_all_elements_are_some function_declarations
    with
    | Some function_declarations ->
      (* When all the bindings are (syntactically) functions, we can
         eliminate the [let rec] construction, instead producing a normal
         [Let] that binds a set of closures containing all of the functions.
      *)
      (* CR-someday lwhite: This is a very syntactic criteria. Adding an
         unused value to a set of recursive bindings changes how
         functions are represented at runtime. *)
      let set_of_closures_var = Variable.create (Names.set_of_closures) in
      let set_of_closures =
        close_functions t env (Function_decls.create function_declarations)
      in
      let body =
        List.fold_left (fun body decl ->
            let let_rec_ident = Function_decl.let_rec_ident decl in
            let closure_bound_var = Function_decl.closure_bound_var decl in
            let let_bound_var = Env.find_var env let_rec_ident in
            (* Inside the body of the [let], each function is referred to by
               a [Project_closure] expression, which projects from the set of
               closures. *)
            (Flambda.create_let let_bound_var
              (Project_closure {
                set_of_closures = set_of_closures_var;
                closure_id = Closure_id.wrap closure_bound_var;
              })
              body))
          (close t env body) function_declarations
      in
      Flambda.create_let set_of_closures_var set_of_closures body
    | None ->
      (* If the condition above is not satisfied, we build a [Let_rec]
         expression; any functions bound by it will have their own
         individual closures. *)
      let defs =
        List.map (fun (id, def) ->
            let var = Env.find_var env id in
            var, close_let_bound_expression t ~let_rec_ident:id var env def)
          defs
      in
      Let_rec (defs, close t env body)
    end
  | Lsend (kind, meth, obj, args, reg_close, mode, loc) ->
    let meth_var = Variable.create Names.meth in
    let obj_var = Variable.create Names.obj in
    let dbg = Debuginfo.from_location loc in
    Flambda.create_let meth_var (Expr (close t env meth))
      (Flambda.create_let obj_var (Expr (close t env obj))
        (Lift_code.lifting_helper (close_list t env args)
          ~evaluation_order:`Right_to_left
          ~name:Names.send_arg
          ~create_body:(fun args ->
              Send { kind; meth = meth_var; obj = obj_var; args;
                     dbg; reg_close; mode })))
  | Lprim ((Pdivint Safe | Pmodint Safe
           | Pdivbint { is_safe = Safe } | Pmodbint { is_safe = Safe }) as prim,
           [arg1; arg2], loc)
      when not !Clflags.unsafe ->
    let arg2 = close t env arg2 in
    let arg1 = close t env arg1 in
    let numerator = Variable.create Names.numerator in
    let denominator = Variable.create Names.denominator in
    let zero = Variable.create Names.zero in
    let is_zero = Variable.create Names.is_zero in
    let exn = Variable.create Names.division_by_zero in
    let exn_symbol = Symbol.for_predef_ident Predef.ident_division_by_zero in
    let dbg = Debuginfo.from_location loc in
    let zero_const : Flambda.named =
      match prim with
      | Pdivint _ | Pmodint _ ->
        Const (Int 0)
      | Pdivbint { size = Pint32 } | Pmodbint { size = Pint32 } ->
        Allocated_const (Int32 0l)
      | Pdivbint { size = Pint64 } | Pmodbint { size = Pint64 } ->
        Allocated_const (Int64 0L)
      | Pdivbint { size = Pnativeint } | Pmodbint { size = Pnativeint } ->
        Allocated_const (Nativeint 0n)
      | _ -> assert false
    in
    let prim : Clambda_primitives.primitive =
      match prim with
      | Pdivint _ -> Pdivint Unsafe
      | Pmodint _ -> Pmodint Unsafe
      | Pdivbint { size; mode } -> Pdivbint { size; is_safe = Unsafe; mode }
      | Pmodbint { size; mode } -> Pmodbint { size; is_safe = Unsafe; mode }
      | _ -> assert false
    in
    let comparison : Clambda_primitives.primitive =
      match prim with
      | Pdivint _ | Pmodint _ -> Pintcomp Ceq
      | Pdivbint { size } | Pmodbint { size } -> Pbintcomp (size,Ceq)
      | _ -> assert false
    in
    t.imported_symbols <- Symbol.Set.add exn_symbol t.imported_symbols;
    Flambda.create_let zero zero_const
      (Flambda.create_let exn (Symbol exn_symbol)
        (Flambda.create_let denominator (Expr arg2)
          (Flambda.create_let numerator (Expr arg1)
            (Flambda.create_let is_zero
              (Prim (comparison, [zero; denominator], dbg))
                (If_then_else (is_zero,
                  name_expr (Prim (Praise Raise_regular, [exn], dbg))
                    ~name:Names.dummy,
                  (* CR-someday pchambart: find the right event.
                     mshinwell: I briefly looked at this, and couldn't
                     figure it out.
                     lwhite: I don't think any of the existing events
                     are suitable. I had to add a new one for a similar
                     case in the array data types work.
                     mshinwell: deferred CR *)
                  name_expr ~name:Names.result
                    (Prim (prim, [numerator; denominator], dbg))))))))
  | Lprim ((Pdivint Safe | Pmodint Safe
           | Pdivbint { is_safe = Safe } | Pmodbint { is_safe = Safe }), _, _)
      when not !Clflags.unsafe ->
    Misc.fatal_error "Pdivint / Pmodint must have exactly two arguments"
  | Lprim (Psequor, [arg1; arg2], _) ->
    let arg1 = close t env arg1 in
    let arg2 = close t env arg2 in
    let const_true = Variable.create Names.const_true in
    let cond = Variable.create Names.cond_sequor in
    Flambda.create_let const_true (Const (Int 1))
      (Flambda.create_let cond (Expr arg1)
        (If_then_else (cond, Var const_true, arg2)))
  | Lprim (Psequand, [arg1; arg2], _) ->
    let arg1 = close t env arg1 in
    let arg2 = close t env arg2 in
    let const_false = Variable.create Names.const_false in
    let cond = Variable.create Names.const_sequand in
    Flambda.create_let const_false (Const (Int 0))
      (Flambda.create_let cond (Expr arg1)
        (If_then_else (cond, arg2, Var const_false)))
  | Lprim ((Psequand | Psequor), _, _) ->
    Misc.fatal_error "Psequand / Psequor must have exactly two arguments"
  | Lprim ((Pbytes_to_string | Pbytes_of_string | Pobj_magic),
           [arg], _) ->
    close t env arg
  | Lprim (Pignore, [arg], _) ->
    let var = Variable.create Names.ignore in
    let defining_expr =
      close_let_bound_expression t var env arg
    in
    Flambda.create_let var defining_expr
      (name_expr (Const (Int 0)) ~name:Names.unit)
  | Lprim (Praise kind, [arg], loc) ->
    let arg_var = Variable.create Names.raise_arg in
    let dbg = Debuginfo.from_location loc in
    Flambda.create_let arg_var (Expr (close t env arg))
      (name_expr
        (Prim (Praise kind, [arg_var], dbg))
        ~name:Names.raise)
  | Lprim (Pctconst c, [arg], _loc) ->
      let module Backend = (val t.backend) in
      let const =
        begin match c with
        | Big_endian -> lambda_const_bool Backend.big_endian
        | Word_size -> lambda_const_int (8*Backend.size_int)
        | Int_size -> lambda_const_int (8*Backend.size_int - 1)
        | Max_wosize ->
            lambda_const_int ((1 lsl ((8*Backend.size_int) - 10)) - 1)
        | Ostype_unix -> lambda_const_bool (String.equal Sys.os_type "Unix")
        | Ostype_win32 -> lambda_const_bool (String.equal Sys.os_type "Win32")
        | Ostype_cygwin -> lambda_const_bool (String.equal Sys.os_type "Cygwin")
        | Backend_type ->
            Lambda.const_int 0 (* tag 0 is the same as Native *)
        end
      in
      close t env
        (Lambda.Llet(Strict, Pgenval, Ident.create_local "dummy",
                     arg, Lconst const))
  | Lprim (Pfield _, [Lprim (Pgetglobal cu, [],_)], _)
      when Compilation_unit.equal cu t.current_unit_id ->
    Misc.fatal_errorf "[Pfield (Pgetglobal ...)] for the current compilation \
        unit is forbidden upon entry to the middle end"
  | Lprim (Psetfield (_, _, _), [Lprim (Pgetglobal _, [], _); _], _) ->
    Misc.fatal_errorf "[Psetfield (Pgetglobal ...)] is \
        forbidden upon entry to the middle end"
  | Lprim (Pgetpredef id, [], _) ->
    assert (Ident.is_predef id);
    let symbol = Symbol.for_predef_ident id in
    t.imported_symbols <- Symbol.Set.add symbol t.imported_symbols;
    name_expr (Symbol symbol) ~name:Names.predef_exn
  | Lprim (Pgetglobal cu, [], _) ->
    assert (not (Compilation_unit.equal cu t.current_unit_id));
    let symbol = Symbol.for_compilation_unit cu in
    t.imported_symbols <- Symbol.Set.add symbol t.imported_symbols;
    name_expr (Symbol symbol) ~name:Names.pgetglobal
  | Lprim (lambda_p, args, loc) ->
    (* One of the important consequences of the ANF-like representation
       here is that we obtain names corresponding to the components of
       blocks being made (with [Pmakeblock]).  This information can be used
       by the simplification pass to increase the likelihood of eliminating
       the allocation, since some field accesses can be tracked back to known
       field values. *)
    let dbg = Debuginfo.from_location loc in
    let p = Convert_primitives.convert lambda_p in
    Lift_code.lifting_helper (close_list t env args)
      ~evaluation_order:`Right_to_left
      ~name:(Names.of_primitive_arg lambda_p)
      ~create_body:(fun args ->
        name_expr (Prim (p, args, dbg))
          ~name:(Names.of_primitive lambda_p))
  | Lswitch (arg, sw, _loc, _kind) ->
    let scrutinee = Variable.create Names.switch in
    let aux (i, lam) = i, close t env lam in
    let nums sw_num cases default =
      let module I = Numbers.Int in
      match default with
      | Some _ ->
          I.zero_to_n (sw_num - 1)
      | None ->
          List.fold_left (fun set (i, _) -> I.Set.add i set) I.Set.empty cases
    in
    Flambda.create_let scrutinee (Expr (close t env arg))
      (Switch (scrutinee,
        { numconsts = nums sw.sw_numconsts sw.sw_consts sw.sw_failaction;
          consts = List.map aux sw.sw_consts;
          numblocks = nums sw.sw_numblocks sw.sw_blocks sw.sw_failaction;
          blocks = List.map aux sw.sw_blocks;
          failaction = Option.map (close t env) sw.sw_failaction;
        }))
  | Lstringswitch (arg, sw, def, _, _kind) ->
    let scrutinee = Variable.create Names.string_switch in
    Flambda.create_let scrutinee (Expr (close t env arg))
      (String_switch (scrutinee,
        List.map (fun (s, e) -> s, close t env e) sw,
        Option.map (close t env) def))
  | Lstaticraise (i, args) ->
    Lift_code.lifting_helper (close_list t env args)
      ~evaluation_order:`Right_to_left
      ~name:Names.staticraise_arg
      ~create_body:(fun args ->
        let static_exn = Env.find_static_exception env i in
        Static_raise (static_exn, args))
  | Lstaticcatch (body, (i, ids), handler, _) ->
    let st_exn = Static_exception.create () in
    let env = Env.add_static_exception env i st_exn in
    let ids = List.map fst ids in
    let vars = List.map Variable.create_with_same_name_as_ident ids in
    Static_catch (st_exn, vars, close t env body,
      close t (Env.add_vars env ids vars) handler)
  | Ltrywith (body, id, handler, _kind) ->
    let var = Variable.create_with_same_name_as_ident id in
    Try_with (close t env body, var, close t (Env.add_var env id var) handler)
  | Lifthenelse (cond, ifso, ifnot, _kind) ->
    let cond = close t env cond in
    let cond_var = Variable.create Names.cond in
    Flambda.create_let cond_var (Expr cond)
      (If_then_else (cond_var, close t env ifso, close t env ifnot))
  | Lsequence (lam1, lam2) ->
    let var = Variable.create Names.sequence in
    let lam1 = Flambda.Expr (close t env lam1) in
    let lam2 = close t env lam2 in
    Flambda.create_let var lam1 lam2
  | Lwhile {wh_cond; wh_body} ->
    While (close t env wh_cond, close t env wh_body)
  | Lfor {for_id; for_from; for_to; for_dir; for_body} ->
    let bound_var = Variable.create_with_same_name_as_ident for_id in
    let from_value = Variable.create Names.for_from in
    let to_value = Variable.create Names.for_to in
    let body = close t (Env.add_var env for_id bound_var) for_body in
    Flambda.create_let from_value (Expr (close t env for_from))
      (Flambda.create_let to_value (Expr (close t env for_to))
        (For { bound_var; from_value; to_value; direction=for_dir; body; }))
  | Lassign (id, new_value) ->
    let being_assigned =
      match Env.find_mutable_var_exn env id with
      | being_assigned -> being_assigned
      | exception Not_found ->
        Misc.fatal_errorf "Closure_conversion.close: unbound mutable \
            variable %s in assignment"
          (Ident.unique_name id)
    in
    let new_value_var = Variable.create Names.new_value in
    Flambda.create_let new_value_var (Expr (close t env new_value))
      (Assign { being_assigned; new_value = new_value_var; })
  | Levent (lam, _) -> close t env lam
  | Lifused _ ->
    (* [Lifused] is used to mark that this expression should be alive only if
       an identifier is.  Every use should have been removed by
       [Simplif.simplify_lets], either by replacing by the inner expression,
       or by completely removing it (replacing by unit). *)
    Misc.fatal_error "[Lifused] should have been removed by \
        [Simplif.simplify_lets]"
  | Lregion body ->
    Region (close t env body)

(** Perform closure conversion on a set of function declarations, returning a
    set of closures.  (The set will often only contain a single function;
    the only case where it cannot is for "let rec".) *)
and close_functions t external_env function_declarations : Flambda.named =
  let closure_env_without_parameters =
    Function_decls.closure_env_without_parameters
      external_env function_declarations
  in
  let all_free_idents = Function_decls.all_free_idents function_declarations in
  let close_one_function map decl =
    let body = Function_decl.body decl in
    let loc = Function_decl.loc decl in
    let dbg = Debuginfo.from_location loc in
    let region = Function_decl.region decl in
    let params = Function_decl.params decl in
    (* Create fresh variables for the elements of the closure (cf.
       the comment on [Function_decl.closure_env_without_parameters], above).
       This induces a renaming on [Function_decl.free_idents]; the results of
       that renaming are stored in [free_variables]. *)
    let closure_env =
      List.fold_right (fun id env ->
          Env.add_var env id (Variable.create_with_same_name_as_ident id))
        params closure_env_without_parameters
    in
    (* If the function is the wrapper for a function with an optional
       argument with a default value, make sure it always gets inlined.
       CR-someday pchambart: eta-expansion wrapper for a primitive are
       not marked as stub but certainly should *)
    let stub = Function_decl.stub decl in
    let param_vars = List.map (Env.find_var closure_env) params in
    let nheap =
      match Function_decl.mode decl, Function_decl.kind decl with
      | _, Curried {nlocal} -> List.length params - nlocal
      | Alloc_heap, Tupled -> List.length params
      | Alloc_local, Tupled ->
         Misc.fatal_error "Closure_conversion: Tupled Alloc_local function found"
    in
    let params = List.mapi (fun i v ->
      let alloc_mode =
        if i < nheap then Lambda.alloc_heap else Lambda.alloc_local in
      Parameter.wrap v alloc_mode) param_vars
    in
    let closure_bound_var = Function_decl.closure_bound_var decl in
    let unboxed_version = Variable.rename closure_bound_var in
    let body = close t closure_env body in
    let closure_origin =
      Closure_origin.create (Closure_id.wrap unboxed_version)
    in
    let fun_decl =
      Flambda.create_function_declaration
        ~params ~alloc_mode:(Function_decl.mode decl) ~region
        ~body ~stub ~dbg
        ~inline:(Function_decl.inline decl)
        ~specialise:(Function_decl.specialise decl)
        ~is_a_functor:(Function_decl.is_a_functor decl)
        ~closure_origin
        ~poll:(Function_decl.poll_attribute decl)
    in
    match Function_decl.kind decl with
    | Curried _ ->
       Variable.Map.add closure_bound_var fun_decl map
    | Tupled ->
      let unboxed_version = Variable.rename closure_bound_var in
      let generic_function_stub =
        tupled_function_call_stub param_vars unboxed_version
          ~closure_bound_var ~region
      in
      Variable.Map.add unboxed_version fun_decl
        (Variable.Map.add closure_bound_var generic_function_stub map)
  in
  let function_decls =
    let is_classic_mode = !Clflags.classic_inlining in
    let funs =
      List.fold_left close_one_function Variable.Map.empty
        (Function_decls.to_list function_declarations)
    in
    Flambda.create_function_declarations ~is_classic_mode ~funs
  in
  (* The closed representation of a set of functions is a "set of closures".
     (For avoidance of doubt, the runtime representation of the *whole set* is
     a single block with tag [Closure_tag].) *)
  let set_of_closures =
    let free_vars =
      Ident.Set.fold (fun var map ->
          let internal_var =
            Env.find_var closure_env_without_parameters var
          in
          let external_var : Flambda.specialised_to =
            { var = Env.find_var external_env var;
              projection = None;
            }
          in
          Variable.Map.add internal_var external_var map)
        all_free_idents Variable.Map.empty
    in
    Flambda.create_set_of_closures ~function_decls ~free_vars
      ~specialised_args:Variable.Map.empty
      ~direct_call_surrogates:Variable.Map.empty
  in
  Set_of_closures set_of_closures

and close_list t sb l = List.map (close t sb) l

and close_let_bound_expression t ?let_rec_ident let_bound_var env
      (lam : Lambda.lambda) : Flambda.named =
  match lam with
  | Lfunction { kind; params; body; attr; loc; mode; region } ->
    (* Ensure that [let] and [let rec]-bound functions have appropriate
       names. *)
    let closure_bound_var = Variable.rename let_bound_var in
    let decl =
      Function_decl.create ~let_rec_ident ~closure_bound_var ~kind ~mode ~region
        ~params:(List.map fst params) ~body ~attr ~loc
    in
    let set_of_closures_var = Variable.rename let_bound_var in
    let set_of_closures =
      close_functions t env (Function_decls.create [decl])
    in
    let project_closure : Flambda.project_closure =
      { set_of_closures = set_of_closures_var;
        closure_id = Closure_id.wrap closure_bound_var;
      }
    in
    Expr (Flambda.create_let set_of_closures_var set_of_closures
      (name_expr_from_var (Project_closure (project_closure))
        ~var:let_bound_var))
  | lam -> Expr (close t env lam)

let lambda_to_flambda ~backend ~module_ident ~size lam
      : Flambda.program =
  let lam = add_default_argument_wrappers lam in
  let current_unit_id = Compilation_unit.get_current_exn () in
  let t =
    { current_unit_id;
      backend;
      imported_symbols = Symbol.Set.empty;
      declared_symbols = [];
    }
  in
  let module_symbol = Symbol.for_compilation_unit module_ident in
  let block_symbol =
    let var = Variable.create Internal_variable_names.module_as_block in
    Symbol_utils.Flambda.for_variable var
  in
  (* The global module block is built by accessing the fields of all the
     introduced symbols. *)
  (* CR-soon mshinwell for mshinwell: Add a comment describing how modules are
     compiled. *)
  let fields =
    Array.init size (fun pos ->
      let sym_v = Variable.create Names.block_symbol in
      let result_v = Variable.create Names.block_symbol_get in
      let value_v = Variable.create Names.block_symbol_get_field in
      Flambda.create_let
        sym_v (Symbol block_symbol)
         (Flambda.create_let result_v
            (Prim (Pfield 0, [sym_v], Debuginfo.none))
            (Flambda.create_let value_v
              (Prim (Pfield pos, [result_v], Debuginfo.none))
              (Var value_v))))
  in
  let module_initializer : Flambda.program_body =
    Initialize_symbol (
      block_symbol,
      Tag.create_exn 0,
      [close t Env.empty lam],
      Initialize_symbol (
        module_symbol,
        Tag.create_exn 0,
        Array.to_list fields,
        End module_symbol))
  in
  let program_body =
    List.fold_left
      (fun program_body (symbol, constant) : Flambda.program_body ->
         Let_symbol (symbol, constant, program_body))
      module_initializer
      t.declared_symbols
  in
  { imported_symbols = t.imported_symbols;
    program_body;
  }<|MERGE_RESOLUTION|>--- conflicted
+++ resolved
@@ -26,12 +26,7 @@
 let name_expr_from_var = Flambda_utils.name_expr_from_var
 
 type t = {
-<<<<<<< HEAD
   current_unit_id : Compilation_unit.t;
-  filename : string;
-=======
-  current_unit_id : Ident.t;
->>>>>>> 72a7658a
   backend : (module Backend_intf.S);
   mutable imported_symbols : Symbol.Set.t;
   mutable declared_symbols : (Symbol.t * Flambda.constant_defining_value) list;
