(**************************************************************************)
(*                                                                        *)
(*                                 OCaml                                  *)
(*                                                                        *)
(*                       Pierre Chambart, OCamlPro                        *)
(*           Mark Shinwell and Leo White, Jane Street Europe              *)
(*                                                                        *)
(*   Copyright 2013--2016 OCamlPro SAS                                    *)
(*   Copyright 2014--2016 Jane Street Group LLC                           *)
(*                                                                        *)
(*   All rights reserved.  This file is distributed under the terms of    *)
(*   the GNU Lesser General Public License version 2.1, with the          *)
(*   special exception on linking described in the file LICENSE.          *)
(*                                                                        *)
(**************************************************************************)

[@@@ocaml.warning "+a-4-9-30-40-41-42-66"]
open! Int_replace_polymorphic_compare

module E = Inline_and_simplify_aux.Env
module B = Inlining_cost.Benefit

module Definition = struct
  type t =
    | Existing_inner_free_var of Variable.t
    | Projection_from_existing_specialised_arg of Projection.t

  include Identifiable.Make (struct
    type nonrec t = t

    let compare t1 t2 =
      match t1, t2 with
      | Existing_inner_free_var var1, Existing_inner_free_var var2 ->
        Variable.compare var1 var2
      | Projection_from_existing_specialised_arg proj1,
          Projection_from_existing_specialised_arg proj2 ->
        Projection.compare proj1 proj2
      | Existing_inner_free_var _, _ -> -1
      | _, Existing_inner_free_var _ -> 1

    let equal t1 t2 =
      (compare t1 t2) = 0

    let hash = Hashtbl.hash

    let print ppf t =
      match t with
      | Existing_inner_free_var var ->
        Format.fprintf ppf "Existing_inner_free_var %a"
          Variable.print var
      | Projection_from_existing_specialised_arg projection ->
        Format.fprintf ppf "Projection_from_existing_specialised_arg %a"
          Projection.print projection

    let output _ _ = failwith "Definition.output not yet implemented"
  end)
end

module What_to_specialise = struct
  type t = {
    (* [definitions] is indexed by (fun_var, group) *)
    definitions : Definition.t list Variable.Pair.Map.t;
    set_of_closures : Flambda.set_of_closures;
    make_direct_call_surrogates_for : Variable.Set.t;
  }

  let create ~set_of_closures =
    { definitions = Variable.Pair.Map.empty;
      set_of_closures;
      make_direct_call_surrogates_for = Variable.Set.empty;
    }

  let new_specialised_arg t ~fun_var ~group ~definition =
    let key = fun_var, group in
    let definitions =
      match Variable.Pair.Map.find key t.definitions with
      | exception Not_found -> []
      | definitions -> definitions
    in
    let definitions =
      Variable.Pair.Map.add (fun_var, group) (definition :: definitions)
        t.definitions
    in
    { t with definitions; }

  let make_direct_call_surrogate_for t ~fun_var =
    match Variable.Map.find fun_var t.set_of_closures.function_decls.funs with
    | exception Not_found ->
      Misc.fatal_errorf "use_direct_call_surrogate_for: %a is not a fun_var \
          from the given set of closures"
        Variable.print fun_var
    | _ ->
      { t with
        make_direct_call_surrogates_for =
          Variable.Set.add fun_var t.make_direct_call_surrogates_for;
      }
end

module W = What_to_specialise

module type S = sig
  val pass_name : string

  val what_to_specialise
     : env:Inline_and_simplify_aux.Env.t
    -> set_of_closures:Flambda.set_of_closures
    -> What_to_specialise.t
end

module Processed_what_to_specialise = struct
  type for_one_function = {
    fun_var : Variable.t;
    function_decl : Flambda.function_declaration;
    make_direct_call_surrogates : bool;
    new_definitions_indexed_by_new_inner_vars : Definition.t Variable.Map.t;
    all_new_definitions : Definition.Set.t;
    new_inner_to_new_outer_vars : Variable.t Variable.Map.t;
    total_number_of_args : int;
    existing_specialised_args : Flambda.specialised_to Variable.Map.t;
  }

  type t = {
    set_of_closures : Flambda.set_of_closures;
    existing_definitions_via_spec_args_indexed_by_fun_var
      : Definition.Set.t Variable.Map.t;
    (* The following two maps' definitions have already been rewritten
       into their lifted form (i.e. they reference outer rather than inner
       variables). *)
    new_lifted_defns_indexed_by_new_outer_vars : Projection.t Variable.Map.t;
    new_outer_vars_indexed_by_new_lifted_defns : Variable.t Projection.Map.t;
    functions : for_one_function Variable.Map.t;
    make_direct_call_surrogates_for : Variable.Set.t;
  }

  let lift_projection t ~(projection : Projection.t) =
    (* The lifted definition must be in terms of outer variables,
       not inner variables. *)
    let find_outer_var inner_var =
      match Variable.Map.find inner_var t.set_of_closures.specialised_args with
      | (outer_var : Flambda.specialised_to) -> outer_var.var
      | exception Not_found ->
        Misc.fatal_errorf "find_outer_var: expected %a \
            to be in [specialised_args], but it is \
            not.  The projection was: %a.  Set of closures: %a"
          Variable.print inner_var
          Projection.print projection
          Flambda.print_set_of_closures t.set_of_closures
    in
    Projection.map_projecting_from projection ~f:find_outer_var

  let really_add_new_specialised_arg t ~group ~(definition : Definition.t)
        ~(for_one_function : for_one_function) =
    let fun_var = for_one_function.fun_var in
    (* We know here that a new specialised argument must be added.  This
       needs a "new inner var" and a "new outer var".  However if there
       is already a lifted projection being introduced around the set
       of closures (corresponding to another new specialised argument),
       we should re-use its "new outer var" to avoid duplication of
       projection definitions.  Likewise if the definition is just
       [Existing_inner_free_var], in which case we can use the
       corresponding existing outer free variable. *)
    let new_outer_var, t =
      let existing_outer_var =
        match definition with
        | Existing_inner_free_var _ -> None
        | Projection_from_existing_specialised_arg projection ->
          let projection = lift_projection t ~projection in
          match
            Projection.Map.find projection
              t.new_outer_vars_indexed_by_new_lifted_defns
          with
          | new_outer_var -> Some new_outer_var
          | exception Not_found -> None
      in
      match existing_outer_var with
      | Some existing_outer_var -> existing_outer_var, t
      | None ->
        match definition with
        | Existing_inner_free_var existing_inner_var ->
          begin match
            Variable.Map.find existing_inner_var
              t.set_of_closures.free_vars
          with
          | exception Not_found ->
            Misc.fatal_errorf "really_add_new_specialised_arg: \
                Existing_inner_free_var %a is not an inner free variable \
                of %a in %a"
              Variable.print existing_inner_var
              Variable.print fun_var
              Flambda.print_set_of_closures t.set_of_closures
          | existing_outer_var -> existing_outer_var.var, t
          end
        | Projection_from_existing_specialised_arg projection ->
          let new_outer_var = Variable.rename group in
          let projection = lift_projection t ~projection in
          let new_outer_vars_indexed_by_new_lifted_defns =
            Projection.Map.add
              projection new_outer_var
              t.new_outer_vars_indexed_by_new_lifted_defns
          in
          let new_lifted_defns_indexed_by_new_outer_vars =
            Variable.Map.add
              new_outer_var projection
              t.new_lifted_defns_indexed_by_new_outer_vars
          in
          let t =
            { t with
              new_outer_vars_indexed_by_new_lifted_defns;
              new_lifted_defns_indexed_by_new_outer_vars;
            }
          in
          new_outer_var, t
    in
    let new_inner_var = Variable.rename group in
    let new_inner_to_new_outer_vars =
      Variable.Map.add new_inner_var new_outer_var
        for_one_function.new_inner_to_new_outer_vars
    in
    let for_one_function : for_one_function =
      { for_one_function with
        new_definitions_indexed_by_new_inner_vars =
          Variable.Map.add new_inner_var definition
            for_one_function.new_definitions_indexed_by_new_inner_vars;
        all_new_definitions =
          Definition.Set.add definition
            for_one_function.all_new_definitions;
        new_inner_to_new_outer_vars;
        total_number_of_args = for_one_function.total_number_of_args + 1;
      }
    in
    { t with
      functions = Variable.Map.add fun_var for_one_function t.functions;
    }

  let new_specialised_arg t ~fun_var ~group ~definition =
    let for_one_function : for_one_function =
      match Variable.Map.find fun_var t.functions with
      | exception Not_found ->
        begin
          match Variable.Map.find fun_var t.set_of_closures.function_decls.funs
        with
        | exception Not_found -> assert false
        | (function_decl : Flambda.function_declaration) ->
          let params = Parameter.Set.vars function_decl.params in
          let existing_specialised_args =
            Variable.Map.filter (fun inner_var _spec_to ->
                Variable.Set.mem inner_var params)
              t.set_of_closures.specialised_args
          in
          let make_direct_call_surrogates =
            Variable.Set.mem fun_var t.make_direct_call_surrogates_for
          in
          { fun_var;
            function_decl;
            make_direct_call_surrogates;
            new_definitions_indexed_by_new_inner_vars = Variable.Map.empty;
            all_new_definitions = Definition.Set.empty;
            new_inner_to_new_outer_vars = Variable.Map.empty;
            (* The "+ 1" is just in case there is a closure environment
               parameter added later. *)
            total_number_of_args = List.length function_decl.params + 1;
            existing_specialised_args;
          }
        end
      | for_one_function -> for_one_function
    in
    (* Determine whether there already exists an existing specialised argument
       that is known to be equal to the one proposed to this function.  If so,
       use that instead.  (Note that we also desire to dedup against any
       new specialised arguments added to the current function; but that
       happens automatically since [Extract_projections] returns a set.) *)
    let exists_already =
      match
        Variable.Map.find fun_var
          t.existing_definitions_via_spec_args_indexed_by_fun_var
      with
      | exception Not_found -> false
      | definitions -> Definition.Set.mem definition definitions
    in
    if exists_already then t
    else really_add_new_specialised_arg t ~group ~definition ~for_one_function

  let create ~env ~(what_to_specialise : W.t) =
    let existing_definitions_via_spec_args_indexed_by_fun_var =
      Variable.Map.map (fun (function_decl : Flambda.function_declaration) ->
          if function_decl.stub then
            Definition.Set.empty
          else
            let params = Parameter.Set.vars function_decl.params in
            Variable.Map.fold (fun inner_var
                      (spec_to : Flambda.specialised_to) definitions ->
                if not (Variable.Set.mem inner_var params) then
                  definitions
                else
                  let definition : Definition.t =
                    match spec_to.projection with
                    | None -> Existing_inner_free_var inner_var
                    | Some projection ->
                      Projection_from_existing_specialised_arg projection
                  in
                  Definition.Set.add definition definitions)
              what_to_specialise.set_of_closures.specialised_args
              Definition.Set.empty)
          what_to_specialise.set_of_closures.function_decls.funs
    in
    let t : t =
      { set_of_closures = what_to_specialise.set_of_closures;
        existing_definitions_via_spec_args_indexed_by_fun_var;
        new_lifted_defns_indexed_by_new_outer_vars = Variable.Map.empty;
        new_outer_vars_indexed_by_new_lifted_defns = Projection.Map.empty;
        functions = Variable.Map.empty;
        make_direct_call_surrogates_for =
          what_to_specialise.make_direct_call_surrogates_for;
      }
    in
    (* It is important to limit the number of arguments added: if arguments
       end up being passed on the stack, tail call optimization will be
       disabled (see asmcomp/selectgen.ml).
       For each group of new specialised args provided by [T], either all or
       none of them will be added.  (This is to avoid the situation where we
       add extra arguments but yet fail to eliminate an original one by
       stopping part-way through the specialised args addition.) *)
    let by_group =
      Variable.Pair.Map.fold (fun (fun_var, group) definitions by_group ->
          let fun_vars_and_definitions =
            match Variable.Map.find group by_group with
            | exception Not_found -> []
            | fun_vars_and_definitions -> fun_vars_and_definitions
          in
          Variable.Map.add group
            ((fun_var, definitions)::fun_vars_and_definitions)
            by_group)
        what_to_specialise.definitions
        Variable.Map.empty
    in
    let module Backend = (val (E.backend env) : Backend_intf.S) in
    Variable.Map.fold (fun group fun_vars_and_definitions t ->
        let original_t = t in
        let t =
          (* Try adding all specialised args in the current group. *)
          List.fold_left (fun t (fun_var, definitions) ->
              List.fold_left (fun t definition ->
                  new_specialised_arg t ~fun_var ~group ~definition)
                t
                definitions)
            t
            fun_vars_and_definitions
        in
        let some_function_has_too_many_args =
          Variable.Map.exists (fun _ (for_one_function : for_one_function) ->
              for_one_function.total_number_of_args
                > Backend.max_sensible_number_of_arguments)
            t.functions
        in
        if some_function_has_too_many_args then
          original_t  (* drop this group *)
        else
          t)
      by_group
      t
end

module P = Processed_what_to_specialise

let check_invariants ~pass_name ~(set_of_closures : Flambda.set_of_closures)
      ~original_set_of_closures =
  if !Clflags.flambda_invariant_checks then begin
    Variable.Map.iter (fun fun_var
              (function_decl : Flambda.function_declaration) ->
        let params = Parameter.Set.vars function_decl.params in
        Variable.Map.iter (fun inner_var
                    (outer_var : Flambda.specialised_to) ->
              if Variable.Set.mem inner_var params then begin
                assert (not (Variable.Set.mem outer_var.var
                  function_decl.free_variables));
                match outer_var.projection with
                | None -> ()
                | Some projection ->
                  let from = Projection.projecting_from projection in
                  if not (Variable.Set.mem from params) then begin
                    Misc.fatal_errorf "Augment_specialised_args (%s): \
                        specialised argument (%a -> %a) references a \
                        projection variable that is not a specialised \
                        argument of the function %a. @ The set of closures \
                        before the transformation was:@  %a. @ The set of \
                        closures after the transformation was:@ %a."
                      pass_name
                      Variable.print inner_var
                      Flambda.print_specialised_to outer_var
                      Variable.print fun_var
                      Flambda.print_set_of_closures original_set_of_closures
                      Flambda.print_set_of_closures set_of_closures
                  end
              end)
          set_of_closures.specialised_args)
      set_of_closures.function_decls.funs
  end

module Make (T : S) = struct
  let () = Pass_wrapper.register ~pass_name:T.pass_name

  let rename_function_and_parameters ~fun_var
        ~(function_decl : Flambda.function_declaration) =
    let new_fun_var = Variable.rename fun_var in
    let params_renaming_list =
      List.map (fun param ->
          let new_param = Parameter.rename param in
          param, new_param)
        function_decl.params
    in
    let renamed_params = List.map snd params_renaming_list in
    let params_renaming =
      Variable.Map.of_list
        (List.map (fun (param, new_param) ->
             Parameter.var param, Parameter.var new_param)
           params_renaming_list)
    in
    new_fun_var, params_renaming, renamed_params

  let create_wrapper ~(for_one_function : P.for_one_function) ~benefit =
    let fun_var = for_one_function.fun_var in
    let function_decl = for_one_function.function_decl in
    (* To avoid increasing the free variables of the wrapper, for
       general cleanliness, we restate the definitions of the
       newly-specialised arguments in the wrapper itself in terms of the
       original specialised arguments.  The variables bound to these
       definitions are called the "specialised args bound in the wrapper".
       Note that the domain of [params_renaming] is a (non-strict) superset
       of the "inner vars" of the original specialised args. *)
    let params = Parameter.Set.vars function_decl.params in
    let new_fun_var, params_renaming, wrapper_params =
      rename_function_and_parameters ~fun_var ~function_decl
    in
    let find_wrapper_param param =
      assert (Variable.Set.mem param params);
      match Variable.Map.find param params_renaming with
      | wrapper_param -> wrapper_param
      | exception Not_found ->
        Misc.fatal_errorf "find_wrapper_param: expected %a \
            to be in [params_renaming], but it is not."
          Variable.print param
    in
    let new_inner_vars_to_spec_args_bound_in_the_wrapper_renaming =
      Variable.Map.mapi (fun new_inner_var _ ->
          Variable.rename new_inner_var)
        for_one_function.new_definitions_indexed_by_new_inner_vars
    in
    let spec_args_bound_in_the_wrapper =
      (* N.B.: in the order matching the new specialised argument parameters
         to the main function. *)
      Variable.Map.data
        new_inner_vars_to_spec_args_bound_in_the_wrapper_renaming
    in
    let mode =
      if function_decl.region then Lambda.Alloc_heap else Lambda.Alloc_local in
    (* New definitions that project from existing specialised args need
       to be rewritten to use the corresponding specialised args of
       the wrapper.  Definitions that are just equality to existing
       inner free variables do not need to be changed.  Once this has
       been done the wrapper body can be constructed.
       We also need to rewrite definitions for any existing specialised
       args; these now have corresponding wrapper parameters that must
       also be specialised. *)
    let wrapper_body, benefit =
      let apply : Flambda.expr =
        Apply {
          func = new_fun_var;
          args =
            (Parameter.List.vars wrapper_params) @
            spec_args_bound_in_the_wrapper;
          kind = Direct (Closure_id.wrap new_fun_var);
          dbg = Debuginfo.none;
<<<<<<< HEAD
          inlined = Default_inlined;
=======
          position = Apply_nontail;
          mode;
          inline = Default_inline;
>>>>>>> 94454f5f
          specialise = Default_specialise;
          probe = None;
        }
      in
      Variable.Map.fold (fun new_inner_var definition (wrapper_body, benefit) ->
          let definition : Definition.t =
            match (definition : Definition.t) with
            | Existing_inner_free_var _ -> definition
            | Projection_from_existing_specialised_arg projection ->
              Projection_from_existing_specialised_arg
                (Projection.map_projecting_from projection
                  ~f:find_wrapper_param)
          in
          let benefit =
            match (definition : Definition.t) with
            | Existing_inner_free_var _ -> benefit
            | Projection_from_existing_specialised_arg projection ->
              B.add_projection projection benefit
          in
          match
            Variable.Map.find new_inner_var
              new_inner_vars_to_spec_args_bound_in_the_wrapper_renaming
          with
          | exception Not_found -> assert false
          | new_inner_var_of_wrapper ->
            let named : Flambda.named =
              match definition with
              | Existing_inner_free_var existing_inner_var ->
                Expr (Var existing_inner_var)
              | Projection_from_existing_specialised_arg projection ->
                Flambda_utils.projection_to_named projection
            in
            let wrapper_body =
              Flambda.create_let new_inner_var_of_wrapper named wrapper_body
            in
            (wrapper_body, benefit))
      for_one_function.new_definitions_indexed_by_new_inner_vars
      (apply, benefit)
    in
    let rewritten_existing_specialised_args =
      Variable.Map.fold (fun inner_var (spec_to : Flambda.specialised_to)
                result ->
          let inner_var = find_wrapper_param inner_var in
          let projection =
            match spec_to.projection with
            | None -> None
            | Some projection ->
              Some (Projection.map_projecting_from projection
                ~f:find_wrapper_param)
          in
          let spec_to : Flambda.specialised_to =
            { var = spec_to.var;
              projection;
            }
          in
          Variable.Map.add inner_var spec_to result)
        for_one_function.existing_specialised_args
        Variable.Map.empty
    in
    let alloc_mode =
      (* Wrapper closes over no more values than the original function,
         so can share the same alloc mode *)
      function_decl.alloc_mode
    in
    let new_function_decl =
      Flambda.create_function_declaration
        ~params:wrapper_params
        ~alloc_mode
        ~region:function_decl.region
        ~body:wrapper_body
        ~stub:true
        ~dbg:Debuginfo.none
        ~inline:Default_inline
        ~specialise:Default_specialise
        ~is_a_functor:false
        ~closure_origin:function_decl.closure_origin
    in
    new_fun_var, new_function_decl, rewritten_existing_specialised_args,
      benefit

  let rewrite_function_decl (t : P.t) ~env ~duplicate_function
      ~(for_one_function : P.for_one_function) ~benefit =
    let set_of_closures = t.set_of_closures in
    let fun_var = for_one_function.fun_var in
    let function_decl = for_one_function.function_decl in
    let num_definitions =
      Variable.Map.cardinal for_one_function.
        new_definitions_indexed_by_new_inner_vars
    in
    if function_decl.stub
      || num_definitions < 1
      || Variable.Map.mem fun_var set_of_closures.direct_call_surrogates
    then
      None
    else
      let new_fun_var, wrapper, rewritten_existing_specialised_args, benefit =
        create_wrapper ~for_one_function ~benefit
      in
      let new_specialised_args =
        Variable.Map.mapi (fun new_inner_var (definition : Definition.t)
                : Flambda.specialised_to ->
            assert (not (Variable.Map.mem new_inner_var
              set_of_closures.specialised_args));
            match
              Variable.Map.find new_inner_var
                for_one_function.new_inner_to_new_outer_vars
            with
            | exception Not_found -> assert false
            | new_outer_var ->
              match definition with
              | Existing_inner_free_var _ ->
                { var = new_outer_var;
                  projection = None;
                }
              | Projection_from_existing_specialised_arg projection ->
                let projecting_from = Projection.projecting_from projection in
                assert (Variable.Map.mem projecting_from
                  set_of_closures.specialised_args);
                assert (Variable.Set.mem projecting_from
                  (Parameter.Set.vars function_decl.params));
                { var = new_outer_var;
                  projection = Some projection;
                })
          for_one_function.new_definitions_indexed_by_new_inner_vars
      in
      let specialised_args =
        Variable.Map.disjoint_union rewritten_existing_specialised_args
          new_specialised_args
      in
      let specialised_args, existing_function_decl =
        if not for_one_function.make_direct_call_surrogates then
          specialised_args, None
        else
          let function_decl, new_specialised_args =
            duplicate_function ~env ~set_of_closures ~fun_var ~new_fun_var
          in
          let specialised_args =
            Variable.Map.disjoint_union specialised_args new_specialised_args
          in
          specialised_args, Some function_decl
      in
      let all_params =
        let new_params =
          Variable.Set.elements (Variable.Map.keys
            for_one_function.new_inner_to_new_outer_vars)
        in
        let last_mode =
          List.fold_left (fun _mode p -> Parameter.alloc_mode p)
            function_decl.alloc_mode function_decl.params
        in
        let new_params =
          List.map (fun p -> Parameter.wrap p last_mode) new_params
        in
        function_decl.params @ new_params
      in
      let closure_origin =
        Closure_origin.create (Closure_id.wrap new_fun_var)
      in
      let rewritten_function_decl =
        Flambda.create_function_declaration
          ~params:all_params
          ~alloc_mode:function_decl.alloc_mode
          ~region:function_decl.region
          ~body:function_decl.body
          ~stub:function_decl.stub
          ~dbg:function_decl.dbg
          ~inline:function_decl.inline
          ~specialise:function_decl.specialise
          ~is_a_functor:function_decl.is_a_functor
          ~closure_origin
      in
      let funs, direct_call_surrogates =
        if for_one_function.make_direct_call_surrogates then
          let surrogate = Variable.rename fun_var in
          let funs =
            (* In this case, the original function declaration remains
               untouched up to alpha-equivalence.  Direct calls to it
               (including inside the rewritten original function) will be
               replaced by calls to the surrogate (i.e. the wrapper) which
               will then be inlined. *)
            let existing_function_decl =
              match existing_function_decl with
              | Some decl -> decl
              | None -> assert false
            in
            Variable.Map.add new_fun_var rewritten_function_decl
              (Variable.Map.add surrogate wrapper
                (Variable.Map.add fun_var existing_function_decl
                  Variable.Map.empty))
          in
          let direct_call_surrogates =
            Variable.Map.add fun_var surrogate Variable.Map.empty
          in
          funs, direct_call_surrogates
        else
          let funs =
            Variable.Map.add new_fun_var rewritten_function_decl
              (Variable.Map.add fun_var wrapper Variable.Map.empty)
          in
          funs, Variable.Map.empty
      in
      let free_vars = Variable.Map.empty in
      Some (funs, free_vars, specialised_args, direct_call_surrogates, benefit)

  let add_lifted_projections_around_set_of_closures
        ~(set_of_closures : Flambda.set_of_closures) ~benefit
        ~new_lifted_defns_indexed_by_new_outer_vars =
    let body =
      Flambda_utils.name_expr
        ~name:Internal_variable_names.set_of_closures
        (Set_of_closures set_of_closures)
    in
    Variable.Map.fold (fun new_outer_var (projection : Projection.t)
          (expr, benefit) ->
        let named = Flambda_utils.projection_to_named projection in
        let benefit = B.add_projection projection benefit in
        let expr = Flambda.create_let new_outer_var named expr in
        expr, benefit)
      new_lifted_defns_indexed_by_new_outer_vars
      (body, benefit)

  let rewrite_set_of_closures_core ~env ~duplicate_function ~benefit
        ~(set_of_closures : Flambda.set_of_closures) =
    let what_to_specialise =
      P.create ~env
        ~what_to_specialise:(T.what_to_specialise ~env ~set_of_closures)
    in
    let original_set_of_closures = set_of_closures in
    let funs, free_vars, specialised_args, direct_call_surrogates,
        done_something, benefit =
      Variable.Map.fold (fun fun_var function_decl
                (funs, free_vars, specialised_args, direct_call_surrogates,
                  done_something, benefit) ->
          match Variable.Map.find fun_var what_to_specialise.functions with
          | exception Not_found ->
            let funs = Variable.Map.add fun_var function_decl funs in
            funs, free_vars, specialised_args, direct_call_surrogates,
              done_something, benefit
          | (for_one_function : P.for_one_function) ->
            assert (Variable.equal fun_var for_one_function.fun_var);
            match
              rewrite_function_decl what_to_specialise ~env
                ~duplicate_function ~for_one_function ~benefit
            with
            | None ->
              let function_decl = for_one_function.function_decl in
              let funs = Variable.Map.add fun_var function_decl funs in
              funs, free_vars, specialised_args, direct_call_surrogates,
                done_something, benefit
            | Some (funs', free_vars', specialised_args',
                direct_call_surrogates', benefit) ->
              let funs = Variable.Map.disjoint_union funs funs' in
              let direct_call_surrogates =
                Variable.Map.disjoint_union direct_call_surrogates
                  direct_call_surrogates'
              in
              let free_vars =
                Variable.Map.disjoint_union free_vars free_vars'
              in
              let specialised_args =
                Variable.Map.disjoint_union specialised_args specialised_args'
              in
              funs, free_vars, specialised_args, direct_call_surrogates, true,
                benefit)
        set_of_closures.function_decls.funs
        (Variable.Map.empty, set_of_closures.free_vars,
          set_of_closures.specialised_args,
          set_of_closures.direct_call_surrogates, false, benefit)
    in
    if not done_something then
      None
    else
      let function_decls =
        Flambda.update_function_declarations set_of_closures.function_decls
          ~funs
      in
      assert (Variable.Map.cardinal specialised_args
        >= Variable.Map.cardinal original_set_of_closures.specialised_args);
      let set_of_closures =
        Flambda.create_set_of_closures
          ~function_decls
          ~free_vars
          ~specialised_args
          ~direct_call_surrogates
      in
      if !Clflags.flambda_invariant_checks then begin
        check_invariants ~set_of_closures ~original_set_of_closures
          ~pass_name:T.pass_name
      end;
      let expr, benefit =
        add_lifted_projections_around_set_of_closures ~set_of_closures ~benefit
          ~new_lifted_defns_indexed_by_new_outer_vars:
            what_to_specialise.new_lifted_defns_indexed_by_new_outer_vars
      in
      Some (expr, benefit)

  let rewrite_set_of_closures ~env ~duplicate_function ~set_of_closures =
    Pass_wrapper.with_dump ~ppf_dump:(Inline_and_simplify_aux.Env.ppf_dump env)
      ~pass_name:T.pass_name ~input:set_of_closures
      ~print_input:Flambda.print_set_of_closures
      ~print_output:(fun ppf (expr, _) -> Flambda.print ppf expr)
      ~f:(fun () ->
        rewrite_set_of_closures_core ~env ~duplicate_function
          ~benefit:B.zero ~set_of_closures)
end<|MERGE_RESOLUTION|>--- conflicted
+++ resolved
@@ -470,13 +470,9 @@
             spec_args_bound_in_the_wrapper;
           kind = Direct (Closure_id.wrap new_fun_var);
           dbg = Debuginfo.none;
-<<<<<<< HEAD
-          inlined = Default_inlined;
-=======
           position = Apply_nontail;
           mode;
-          inline = Default_inline;
->>>>>>> 94454f5f
+          inlined = Default_inlined;
           specialise = Default_specialise;
           probe = None;
         }
