--- conflicted
+++ resolved
@@ -49,41 +49,11 @@
  (modules cmpbyt)
  (libraries ocamlcommon ocamlbytecomp))
 
-<<<<<<< HEAD
-(library
- (name ocamlmklib_common)
- (modes byte native)
- (wrapped false)
- (modules ocamlmklibconfig)
- (libraries ocamlcommon ocamlbytecomp))
-
-; We should fix this so it doesn't need "make".
-
-(rule
- (targets ocamlmklibconfig.ml)
- (deps
-  ../Makefile.build_config
-  ../Makefile.common
-  ../Makefile.config
-  ../Makefile.config_if_required
-  ../Makefile
-  Makefile
-  .depend)
- (action
-  (run make -s %{targets})))
-
 (executable
  (name ocamlmklib)
  (modes byte native)
  (modules ocamlmklib)
- (libraries ocamlcommon ocamlbytecomp ocamlmklib_common))
-=======
-(executable
-  (name ocamlmklib)
-  (modes byte native)
-  (modules ocamlmklib)
-  (libraries ocamlcommon ocamlbytecomp))
->>>>>>> 5bf28202
+ (libraries ocamlcommon ocamlbytecomp))
 
 (install
  (files
